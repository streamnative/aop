/**
 * Licensed under the Apache License, Version 2.0 (the "License");
 * you may not use this file except in compliance with the License.
 * You may obtain a copy of the License at
 *
 *     http://www.apache.org/licenses/LICENSE-2.0
 *
 * Unless required by applicable law or agreed to in writing, software
 * distributed under the License is distributed on an "AS IS" BASIS,
 * WITHOUT WARRANTIES OR CONDITIONS OF ANY KIND, either express or implied.
 * See the License for the specific language governing permissions and
 * limitations under the License.
 */
package io.streamnative.pulsar.handlers.amqp;

import static org.apache.qpid.server.protocol.ErrorCodes.INTERNAL_ERROR;
import static org.apache.qpid.server.protocol.ErrorCodes.NOT_FOUND;
import static org.apache.qpid.server.transport.util.Functions.hex;
import com.google.common.annotations.VisibleForTesting;
import com.google.common.util.concurrent.Futures;
import com.google.common.util.concurrent.ListenableFuture;
import io.streamnative.pulsar.handlers.amqp.flow.AmqpFlowCreditManager;
import io.streamnative.pulsar.handlers.amqp.impl.InMemoryExchange;
import io.streamnative.pulsar.handlers.amqp.impl.InMemoryQueue;
import io.streamnative.pulsar.handlers.amqp.impl.PersistentExchange;
import io.streamnative.pulsar.handlers.amqp.impl.PersistentQueue;
import io.streamnative.pulsar.handlers.amqp.utils.MessageConvertUtils;
import java.io.UnsupportedEncodingException;
import java.util.ArrayList;
import java.util.Collection;
import java.util.HashMap;
import java.util.List;
import java.util.Map;
import java.util.UUID;
import java.util.concurrent.CompletableFuture;
import java.util.concurrent.ConcurrentHashMap;
import java.util.concurrent.ConcurrentLinkedQueue;
import java.util.concurrent.ExecutionException;
import java.util.concurrent.atomic.AtomicBoolean;
import lombok.extern.log4j.Log4j2;
import org.apache.bookkeeper.common.util.SafeRunnable;
import org.apache.bookkeeper.mledger.Position;
import org.apache.bookkeeper.mledger.impl.PositionImpl;
import org.apache.pulsar.broker.PulsarService;
import org.apache.pulsar.broker.service.BrokerServiceException;
import org.apache.pulsar.broker.service.Consumer;
import org.apache.pulsar.broker.service.Subscription;
import org.apache.pulsar.broker.service.Topic;
import org.apache.pulsar.broker.service.persistent.PersistentTopic;
import org.apache.pulsar.client.api.Message;
import org.apache.pulsar.common.api.proto.PulsarApi;
import org.apache.pulsar.common.naming.TopicDomain;
import org.apache.pulsar.common.naming.TopicName;
import org.apache.qpid.server.bytebuffer.QpidByteBuffer;
import org.apache.qpid.server.exchange.ExchangeDefaults;
import org.apache.qpid.server.message.MessageDestination;
import org.apache.qpid.server.protocol.ErrorCodes;
import org.apache.qpid.server.protocol.v0_8.AMQShortString;
import org.apache.qpid.server.protocol.v0_8.ConsumerTagInUseException;
import org.apache.qpid.server.protocol.v0_8.FieldTable;
import org.apache.qpid.server.protocol.v0_8.IncomingMessage;
import org.apache.qpid.server.protocol.v0_8.transport.AMQFrame;
import org.apache.qpid.server.protocol.v0_8.transport.AMQMethodBody;
import org.apache.qpid.server.protocol.v0_8.transport.AccessRequestOkBody;
import org.apache.qpid.server.protocol.v0_8.transport.BasicAckBody;
import org.apache.qpid.server.protocol.v0_8.transport.BasicCancelOkBody;
import org.apache.qpid.server.protocol.v0_8.transport.BasicContentHeaderProperties;
import org.apache.qpid.server.protocol.v0_8.transport.BasicNackBody;
import org.apache.qpid.server.protocol.v0_8.transport.ConfirmSelectOkBody;
import org.apache.qpid.server.protocol.v0_8.transport.ContentBody;
import org.apache.qpid.server.protocol.v0_8.transport.ContentHeaderBody;
import org.apache.qpid.server.protocol.v0_8.transport.ExchangeBoundOkBody;
import org.apache.qpid.server.protocol.v0_8.transport.ExchangeDeleteOkBody;
import org.apache.qpid.server.protocol.v0_8.transport.MessagePublishInfo;
import org.apache.qpid.server.protocol.v0_8.transport.MethodRegistry;
import org.apache.qpid.server.protocol.v0_8.transport.QueueDeclareOkBody;
import org.apache.qpid.server.protocol.v0_8.transport.QueueDeleteOkBody;
import org.apache.qpid.server.protocol.v0_8.transport.ServerChannelMethodProcessor;
import org.apache.qpid.server.txn.AsyncCommand;
import org.apache.qpid.server.txn.ServerTransaction;

/**
 * Amqp Channel level method processor.
 */
@Log4j2
public class AmqpChannel implements ServerChannelMethodProcessor {

    private final int channelId;
    private final AmqpConnection connection;
    private final AtomicBoolean blocking = new AtomicBoolean(false);
    private final AtomicBoolean closing = new AtomicBoolean(false);
    private final java.util.Queue<AsyncCommand> unfinishedCommandsQueue = new ConcurrentLinkedQueue<>();
    private long confirmedMessageCounter;
    private volatile ServerTransaction transaction;
    private boolean confirmOnPublish;
    /** A channel has a default queue (the last declared) that is used when no queue name is explicitly set. */
    private volatile AmqpQueue defaultQueue;

    private final UnacknowledgedMessageMap unacknowledgedMessageMap;

    /** Maps from consumer tag to consumers instance. */
    private final Map<String, Consumer> tag2ConsumersMap = new ConcurrentHashMap<>();

    private final Map<String, AmqpConsumer> fetchConsumerMap = new ConcurrentHashMap<>();

    /**
     * The current message - which may be partial in the sense that not all frames have been received yet - which has
     * been received by this channel. As the frames are received the message gets updated and once all frames have been
     * received the message can then be routed.
     */
    private IncomingMessage currentMessage;

    private final String defaultSubscription = "defaultSubscription";
    public static final AMQShortString EMPTY_STRING = AMQShortString.createAMQShortString((String) null);
    /**
     * This tag is unique per subscription to a queue. The server returns this in response to a basic.consume request.
     */
    private volatile int consumerTag;

    /**
     * The delivery tag is unique per channel. This is pre-incremented before putting into the deliver frame so that
     * value of this represents the <b>last</b> tag sent out.
     */
    private volatile long deliveryTag = 0;
    private AmqpFlowCreditManager creditManager;

    public AmqpChannel(int channelId, AmqpConnection connection) {
        this.channelId = channelId;
        this.connection = connection;
        this.unacknowledgedMessageMap = new UnacknowledgedMessageMap(this);
    }

    @Override
    public void receiveAccessRequest(AMQShortString realm, boolean exclusive, boolean passive, boolean active,
                                     boolean write, boolean read) {
        if (log.isDebugEnabled()) {
            log.debug(
                    "RECV[{}] AccessRequest[ realm: {}, exclusive: {}, passive: {}, active: {}, write: {}, read: {} ]",
                    channelId, realm, exclusive, passive, active, write, read);
        }

        MethodRegistry methodRegistry = connection.getMethodRegistry();

        // We don't implement access control class, but to keep clients happy that expect it always use the "0" ticket.
        AccessRequestOkBody response = methodRegistry.createAccessRequestOkBody(0);
        connection.writeFrame(response.generateFrame(channelId));

    }

    @Override
    public void receiveExchangeDeclare(AMQShortString exchange, AMQShortString type, boolean passive, boolean durable,
                                       boolean autoDelete, boolean internal, boolean nowait, FieldTable arguments) {
        if (log.isDebugEnabled()) {
            log.debug("RECV[{}] ExchangeDeclare[ exchange: {},"
                            + " type: {}, passive: {}, durable: {}, autoDelete: {}, internal: {}, "
                            + "nowait: {}, arguments: {} ]", channelId, exchange,
                    type, passive, durable, autoDelete, internal, nowait, arguments);
        }

        String exchangeName = exchange.toString().
                replaceAll("\r", "").
                replaceAll("\n", "").trim();
        final MethodRegistry methodRegistry = connection.getMethodRegistry();
        final AMQMethodBody declareOkBody = methodRegistry.createExchangeDeclareOkBody();

        if (isDefaultExchange(exchange)) {
            if (!AMQShortString.createAMQShortString(ExchangeDefaults.DIRECT_EXCHANGE_CLASS).equals(type)) {
                StringBuffer sb = new StringBuffer();
                sb.append("Attempt to redeclare default exchange: of type")
                        .append(ExchangeDefaults.DIRECT_EXCHANGE_CLASS).append("to").append(type).append(".");
                connection.sendConnectionClose(ErrorCodes.NOT_ALLOWED, sb.toString(), channelId);
            } else {
                // in-memory integration
                if (!durable) {
                    InMemoryExchange inMemoryExchange = new InMemoryExchange(
                            exchangeName, AmqpExchange.Type.value(type.toString()), autoDelete);
                    ExchangeContainer.putExchange(connection.getNamespaceName(), exchange.toString(), inMemoryExchange);
                }
                if (!nowait) {
                    sync();
                    // if declare a default exchange, return success.
                    connection.writeFrame(declareOkBody.generateFrame(channelId));
                }
            }
        } else {
            AmqpExchange amqpExchange = ExchangeContainer.getExchange(connection.getNamespaceName(), exchangeName);
            if (passive) {
                if (null == amqpExchange) {
                    if (durable) {
                        TopicName topicName = TopicName.get(
                            TopicDomain.persistent.value(), connection.getNamespaceName(), exchangeName);
                        CompletableFuture<Topic> tf = AmqpTopicManager.getTopic(connection.getPulsarService(),
                                topicName.toString(),
                                false);
                        tf.whenComplete((t, e) -> {
                            if (e != null) {
                                closeChannel(INTERNAL_ERROR, e.getMessage());
                                return;
                            }
                            if (t == null) {
                                closeChannel(ErrorCodes.NOT_FOUND, "Unknown exchange: '" + exchangeName + "'");
                                return;
                            }
                            ExchangeContainer.
                                putExchange(connection.getNamespaceName(), exchangeName,
                                    new PersistentExchange(exchangeName, AmqpExchange.Type.value(
                                        type.toString()), (PersistentTopic) t, autoDelete));
                            if (!nowait) {
                                sync();
                                connection.writeFrame(declareOkBody.generateFrame(channelId));
                            }
                        });
                    } else {
                        closeChannel(ErrorCodes.NOT_FOUND, "Unknown exchange: '" + exchangeName + "'");
                    }
                } else if (!(type == null || type.length() == 0)
                        && !amqpExchange.getType().toString().equalsIgnoreCase(type.toString())) {
                    connection.sendConnectionClose(ErrorCodes.NOT_ALLOWED, "Attempt to redeclare exchange: '"
                            + exchangeName
                            + "' of type "
                            + amqpExchange.getType()
                            + " to "
                            + type
                            + ".", getChannelId());
                } else if (!nowait) {
                    sync();
                    connection.writeFrame(declareOkBody.generateFrame(getChannelId()));
                }
            } else {
                if (null != amqpExchange) {
                    if (!amqpExchange.getType().toString().equalsIgnoreCase(type.toString())
                            || !amqpExchange.getAutoDelete() == autoDelete
                            || !amqpExchange.getDurable() == durable) {
                        connection.sendConnectionClose(ErrorCodes.IN_USE, "Attempt to redeclare exchange: '"
                                + exchangeName
                                + "' of type "
                                + amqpExchange.getType()
                                + " to "
                                + type
                                + ".", getChannelId());
                    } else {
                        if (!nowait) {
                            sync();
                            connection.writeFrame(declareOkBody.generateFrame(channelId));
                        }
                    }
                } else {
                    // create new exchange, on first step, we just create a Pulsar Topic.
                    if (PulsarService.State.Started == connection.getPulsarService().getState()) {

                        if (!durable) {
                            // in-memory integration
                            InMemoryExchange inMemoryExchange = new InMemoryExchange(
                                    exchangeName, AmqpExchange.Type.value(type.toString()), autoDelete);
                            ExchangeContainer.putExchange(connection.getNamespaceName(),
                                    exchangeName, inMemoryExchange);
                            if (!nowait) {
                                sync();
                                connection.writeFrame(declareOkBody.generateFrame(channelId));
                            }
                            return;
                        }

                        String exchangeTopicName = PersistentExchange.getExchangeTopicName(
                                connection.getNamespaceName(), exchangeName);
                        try {
                            PersistentTopic persistentTopic =
                                    (PersistentTopic) AmqpTopicManager.getOrCreateTopic(connection.getPulsarService(),
                                    exchangeTopicName, true);
                            if (persistentTopic == null) {
                                connection.sendConnectionClose(INTERNAL_ERROR,
                                        "AOP Create Exchange failed.", channelId);
                                return;
                            }
                            ExchangeContainer.
                                    putExchange(connection.getNamespaceName(), exchangeName,
                                            new PersistentExchange(exchangeName, AmqpExchange.Type.value(
                                                    type.toString()), persistentTopic, autoDelete));
                            if (!nowait) {
                                sync();
                                connection.writeFrame(declareOkBody.generateFrame(channelId));
                            }
                        } catch (Exception e) {
                            log.error(channelId + "Exchange declare failed! exchangeName: " + exchangeName, e);
                            connection.sendConnectionClose(INTERNAL_ERROR, "AOP Create Exchange failed.", channelId);
                        }
                    } else {
                        connection.sendConnectionClose(INTERNAL_ERROR, "PulsarService not start.", channelId);
                    }
                }
            }
        }
    }

    @Override
    public void receiveExchangeDelete(AMQShortString exchange, boolean ifUnused, boolean nowait) {
        if (log.isDebugEnabled()) {
            log.debug("RECV[{}] ExchangeDelete[ exchange: {}, ifUnused: {}, nowait:{} ]", channelId, exchange, ifUnused,
                    nowait);
        }
        String exchangeName = exchange.toString().
                replaceAll("\r", "").
                replaceAll("\n", "").trim();
        if (isDefaultExchange(exchange)) {
            connection.sendConnectionClose(ErrorCodes.NOT_ALLOWED, "Default Exchange cannot be deleted. ", channelId);
        } else {
            AmqpExchange amqpExchange = ExchangeContainer.getExchange(connection.getNamespaceName(), exchangeName);
            if (null == amqpExchange) {
                closeChannel(ErrorCodes.NOT_FOUND, "No such exchange: '" + exchange + "'");
            } else {
                if (amqpExchange.getDurable()) {
                    PersistentTopic topic = (PersistentTopic) amqpExchange.getTopic();
                    if (ifUnused && topic.getSubscriptions().isEmpty()) {
                        closeChannel(ErrorCodes.IN_USE, "Exchange has bindings. ");
                    } else {
                        try {
                            ExchangeContainer.deleteExchange(connection.getNamespaceName(), exchangeName);
                            topic.delete().get();
                            ExchangeDeleteOkBody responseBody = connection.getMethodRegistry().
                                    createExchangeDeleteOkBody();
                            connection.writeFrame(responseBody.generateFrame(channelId));
                        } catch (Exception e) {
                            connection.sendConnectionClose(INTERNAL_ERROR,
                                    "Catch a PulsarAdminException: " + e.getMessage() + ". ", channelId);
                        }
                    }
                } else {
                    // Is this exchange in used?
                    if (amqpExchange.getQueueSize() > 0) {
                        closeChannel(ErrorCodes.IN_USE, "Exchange has bindings. ");
                    }
                    ExchangeContainer.deleteExchange(connection.getNamespaceName(), exchangeName);
                    ExchangeDeleteOkBody responseBody = connection.getMethodRegistry().createExchangeDeleteOkBody();
                    connection.writeFrame(responseBody.generateFrame(channelId));
                }
            }
        }
    }

    @Override
    public void receiveExchangeBound(AMQShortString exchange, AMQShortString routingKey, AMQShortString queueName) {
        if (log.isDebugEnabled()) {
            log.debug("RECV[{}] ExchangeBound[ exchange: {}, routingKey: {}, queue:{} ]", channelId, exchange,
                    routingKey, queueName);
        }
        int replyCode;
        StringBuilder replyText = new StringBuilder();
        TopicName topicName = TopicName.get(TopicDomain.persistent.value(),
                connection.getNamespaceName(), exchange.toString());

        Topic topic = AmqpTopicManager.getOrCreateTopic(connection.getPulsarService(), topicName.toString(), false);
        if (null == topic) {
            replyCode = ExchangeBoundOkBody.EXCHANGE_NOT_FOUND;
            replyText = replyText.insert(0, "Exchange '").append(exchange).append("' not found");
        } else {
            List<String> subs = topic.getSubscriptions().keys();
            if (null == subs || subs.isEmpty()) {
                replyCode = ExchangeBoundOkBody.QUEUE_NOT_FOUND;
                replyText = replyText.insert(0, "Queue '").append(queueName).append("' not found");
            } else {
                replyCode = ExchangeBoundOkBody.OK;
                replyText = null;
            }
        }
        MethodRegistry methodRegistry = connection.getMethodRegistry();
        ExchangeBoundOkBody exchangeBoundOkBody = methodRegistry
                .createExchangeBoundOkBody(replyCode, AMQShortString.validValueOf(replyText));
        connection.writeFrame(exchangeBoundOkBody.generateFrame(channelId));
    }

    @Override
    public void receiveQueueDeclare(AMQShortString queue, boolean passive, boolean durable, boolean exclusive,
                                    boolean autoDelete, boolean nowait, FieldTable arguments) {
        if (log.isDebugEnabled()) {
            log.debug(
                    "RECV[{}] QueueDeclare[ queue: {}, passive: {}, durable:{}, "
                            + "exclusive:{}, autoDelete:{}, nowait:{}, arguments:{} ]",
                    channelId, queue, passive, durable, exclusive, autoDelete, nowait, arguments);
        }
        if ((queue == null) || (queue.length() == 0)) {
            queue = AMQShortString.createAMQShortString("tmp_" + UUID.randomUUID());
        }
        AmqpQueue amqpQueue = QueueContainer.getQueue(connection.getNamespaceName(), queue.toString());
        if (passive) {
            if (null == amqpQueue) {
                closeChannel(ErrorCodes.NOT_FOUND, "No such queue: '" + queue.toString() + "'");
            } else {
                checkExclusiveQueue(amqpQueue);
                setDefaultQueue(amqpQueue);
                MethodRegistry methodRegistry = connection.getMethodRegistry();
                QueueDeclareOkBody responseBody = methodRegistry.createQueueDeclareOkBody(queue, 0, 0);
                connection.writeFrame(responseBody.generateFrame(channelId));
            }
        } else {
            checkExclusiveQueue(amqpQueue);
            if (amqpQueue != null) {
                MethodRegistry methodRegistry = connection.getMethodRegistry();
                QueueDeclareOkBody responseBody = methodRegistry.createQueueDeclareOkBody(queue, 0, 0);
                connection.writeFrame(responseBody.generateFrame(channelId));
                return;
            }
            if (!durable) {
                // in-memory integration
                amqpQueue = new InMemoryQueue(queue.toString(), connection.getConnectionId(), exclusive, autoDelete);
            } else {
                try {
                    String queueTopicName = PersistentQueue.getQueueTopicName(
                            connection.getNamespaceName(), queue.toString());
                    PersistentTopic indexTopic = (PersistentTopic) AmqpTopicManager
                            .getOrCreateTopic(connection.getPulsarService(), queueTopicName, true);
                    amqpQueue = new PersistentQueue(queue.toString(), indexTopic, connection.getConnectionId(),
                            exclusive, autoDelete);
                } catch (Exception e) {
                    log.error(channelId + "Queue declare failed! queueName: {}", queue.toString());
                    connection.sendConnectionClose(INTERNAL_ERROR, "AOP Create Queue failed.", channelId);
                    return;
                }
            }
            QueueContainer.putQueue(connection.getNamespaceName(), queue.toString(), amqpQueue);
            setDefaultQueue(amqpQueue);
            // return success.
            // when call QueueBind, then create Pulsar sub.
            MethodRegistry methodRegistry = connection.getMethodRegistry();
            QueueDeclareOkBody responseBody = methodRegistry.createQueueDeclareOkBody(queue, 0, 0);
            connection.writeFrame(responseBody.generateFrame(channelId));
        }
    }

    @Override
    public void receiveQueueBind(AMQShortString queue, AMQShortString exchange, AMQShortString bindingKey,
                                 boolean nowait, FieldTable argumentsTable) {
        if (log.isDebugEnabled()) {
            log.debug("RECV[{}] QueueBind[ queue: {}, exchange: {}, bindingKey:{}, nowait:{}, arguments:{} ]",

                    channelId, queue, exchange, bindingKey, nowait, argumentsTable);
        }
        Map<String, Object> arguments = FieldTable.convertToMap(argumentsTable);

        AmqpQueue amqpQueue;
        if (queue == null) {
            amqpQueue = getDefaultQueue();
            if (amqpQueue != null) {
                if (bindingKey == null) {
                    bindingKey = AMQShortString.valueOf(amqpQueue.getName());
                }
            }
        } else {
            amqpQueue = QueueContainer.getQueue(connection.getNamespaceName(), queue.toString());
        }
        checkExclusiveQueue(amqpQueue);
        AmqpExchange amqpExchange = ExchangeContainer.
                getExchange(connection.getNamespaceName(), exchange.toString());
<<<<<<< HEAD

        AmqpMessageRouter messageRouter = AbstractAmqpMessageRouter.generateRouter(amqpExchange.getType());
        if (messageRouter == null) {
            connection.sendConnectionClose(INTERNAL_ERROR, "Unsupported router type!", channelId);
            return;
        }

        // in-memory integration
        if (amqpQueue instanceof InMemoryQueue && amqpExchange instanceof InMemoryExchange) {
            amqpQueue.bindExchange(amqpExchange, messageRouter, AMQShortString.toString(bindingKey), arguments);
            AMQMethodBody responseBody = connection.getMethodRegistry().createQueueBindOkBody();
            connection.writeFrame(responseBody.generateFrame(channelId));
            return;
        }

        Topic topic = AmqpTopicManager.getOrCreateTopic(connection.getPulsarService(), topicName, false);
        if (null == topic) {
=======
        if (null == amqpExchange) {
>>>>>>> a585880b
            closeChannel(ErrorCodes.NOT_FOUND, "No such exchange: '" + exchange + "'");
        } else {
            AmqpMessageRouter messageRouter = AbstractAmqpMessageRouter.generateRouter(amqpExchange.getType());
            if (messageRouter == null) {
                connection.sendConnectionClose(INTERNAL_ERROR, "Unsupported router type!", channelId);
                return;
            }

            // in-memory integration
            if (amqpQueue instanceof InMemoryQueue && amqpExchange instanceof InMemoryExchange) {
                amqpQueue.bindExchange(amqpExchange, messageRouter, AMQShortString.toString(bindingKey), arguments);
                AMQMethodBody responseBody = connection.getMethodRegistry().createQueueBindOkBody();
                connection.writeFrame(responseBody.generateFrame(channelId));
                return;
            }

            try {
                amqpQueue.bindExchange(amqpExchange, messageRouter, AMQShortString.toString(bindingKey), arguments);
                MethodRegistry methodRegistry = connection.getMethodRegistry();
                AMQMethodBody responseBody = methodRegistry.createQueueBindOkBody();
                connection.writeFrame(responseBody.generateFrame(channelId));
            } catch (Exception e) {
                connection.sendConnectionClose(INTERNAL_ERROR,
                        "Catch a PulsarAdminException: " + e.getMessage() + ". ", channelId);
            }
        }
    }

    @Override
    public void receiveQueuePurge(AMQShortString queue, boolean nowait) {
        if (log.isDebugEnabled()) {
            log.debug("RECV[{}] QueuePurge[ queue: {}, nowait:{} ]", channelId, queue, nowait);
        }
        // not support in first stage.
        connection.sendConnectionClose(ErrorCodes.UNSUPPORTED_CLIENT_PROTOCOL_ERROR, "Not support yet.", channelId);
        //        MethodRegistry methodRegistry = connection.getMethodRegistry();
        //        AMQMethodBody responseBody = methodRegistry.createQueuePurgeOkBody(0);
        //        connection.writeFrame(responseBody.generateFrame(channelId));
    }

    @Override
    public void receiveQueueDelete(AMQShortString queue, boolean ifUnused, boolean ifEmpty, boolean nowait) {
        if (log.isDebugEnabled()) {
            log.debug("RECV[{}] QueueDelete[ queue: {}, ifUnused:{}, ifEmpty:{}, nowait:{} ]", channelId, queue,
                    ifUnused, ifEmpty, nowait);
        }
        // TODO
        // return success.
        MethodRegistry methodRegistry = connection.getMethodRegistry();
        QueueDeleteOkBody responseBody = methodRegistry.createQueueDeleteOkBody(1);
        connection.writeFrame(responseBody.generateFrame(channelId));

    }

    @Override
    public void receiveQueueUnbind(AMQShortString queue, AMQShortString exchange, AMQShortString bindingKey,
                                   FieldTable arguments) {
        if (log.isDebugEnabled()) {
            log.debug("RECV[{}] QueueUnbind[ queue: {}, exchange:{}, bindingKey:{}, arguments:{} ]", channelId, queue,
                    exchange, bindingKey, arguments);
        }

        // in-memory integration
        AmqpQueue amqpQueue = QueueContainer.getQueue(connection.getNamespaceName(), queue.toString());
        checkExclusiveQueue(amqpQueue);
        AmqpExchange amqpExchange = ExchangeContainer.
                getExchange(connection.getNamespaceName(), exchange.toString());
        if (amqpQueue instanceof InMemoryQueue && amqpExchange instanceof InMemoryExchange) {
            amqpQueue.unbindExchange(amqpExchange);
            AMQMethodBody responseBody = connection.getMethodRegistry().createQueueUnbindOkBody();
            connection.writeFrame(responseBody.generateFrame(channelId));
        }

        TopicName topicName = TopicName.get(TopicDomain.persistent.value(),
                connection.getNamespaceName(), exchange.toString());

        Topic topic = AmqpTopicManager.getOrCreateTopic(connection.getPulsarService(), topicName.toString(), false);
        if (null == topic) {
            connection.sendConnectionClose(INTERNAL_ERROR, "exchange not found.", channelId);
        } else {
            try {
                amqpQueue.unbindExchange(amqpExchange);
                final AMQMethodBody responseBody = connection.getMethodRegistry().createQueueUnbindOkBody();
                connection.writeFrame(responseBody.generateFrame(channelId));
            } catch (Exception e) {
                connection.sendConnectionClose(INTERNAL_ERROR, "unbind failed:" + e.getMessage(), channelId);
            }
        }
    }

    @Override
    public void receiveBasicRecover(boolean requeue, boolean sync) {

    }

    @Override
    public void receiveBasicQos(long prefetchSize, int prefetchCount, boolean global) {
        if (log.isDebugEnabled()) {
            log.debug("RECV[{}] BasicQos[prefetchSize: {} prefetchCount: {} global: {}]",
                channelId, prefetchSize, prefetchCount, global);
        }

        setCredit(prefetchSize, prefetchCount);

        MethodRegistry methodRegistry = connection.getMethodRegistry();
        AMQMethodBody responseBody = methodRegistry.createBasicQosOkBody();
        connection.writeFrame(responseBody.generateFrame(getChannelId()));
    }

    @Override
    public void receiveBasicConsume(AMQShortString queue, AMQShortString consumerTag,
                                    boolean noLocal, boolean noAck, boolean exclusive,
                                    boolean nowait, FieldTable arguments) {

        if (log.isDebugEnabled()) {
            log.debug("RECV[{}] BasicConsume[queue:{} consumerTag:{} noLocal:{} noAck:{} exclusive:{} nowait:{}"
                    + "arguments:{}]", channelId, queue, consumerTag, noLocal, noAck, exclusive, nowait, arguments);
        }
        final String consumerTag1;
        if (consumerTag == null) {
            consumerTag1 = "consumerTag_" + getNextConsumerTag();
        } else {
            consumerTag1 = consumerTag.toString();
        }

        AmqpQueue amqpQueue = QueueContainer.getQueue(connection.getNamespaceName(), queue.toString());
        if (amqpQueue == null) {
            closeChannel(ErrorCodes.NOT_FOUND, "No such queue, '" + queue.toString() + "'");
            return;
        }
        checkExclusiveQueue(amqpQueue);
        // in-memory integration
        if (amqpQueue instanceof InMemoryQueue) {
            try {
                if (!nowait) {
                    MethodRegistry methodRegistry = connection.getMethodRegistry();
                    AMQMethodBody responseBody = methodRegistry.
                        createBasicConsumeOkBody(AMQShortString.createAMQShortString(consumerTag1));
                    connection.writeFrame(responseBody.generateFrame(channelId));
                    amqpQueue.readEntryAsync("ex1", 1, 1)
                        .whenComplete((entry, throwable) -> {
                            if (entry != null) {
                                try {
                                    connection.getAmqpOutputConverter().writeDeliver(
                                        MessageConvertUtils.entryToAmqpBody(entry),
                                        channelId,
                                        false,
                                        getNextDeliveryTag(),
                                        AMQShortString.createAMQShortString(consumerTag1));
                                } catch (Exception e) {
                                    closeChannel(ErrorCodes.SYNTAX_ERROR, e.getMessage());
                                }
                            }
                        });
                    return;
                }
            } catch (Exception e) {
                closeChannel(ErrorCodes.SYNTAX_ERROR, e.getMessage());
            }
        } else if (amqpQueue instanceof PersistentQueue) {
            PersistentTopic indexTopic = ((PersistentQueue) amqpQueue).getIndexTopic();
            if (indexTopic == null) {
                closeChannel(ErrorCodes.SYNTAX_ERROR, "system error");
                log.error("BasicConsume error queue`s indexTopic is null queue:{} consumerTag:{} ",
                    queue, consumerTag);
                return;
            }

            try {
                AmqpConsumer consumer = subscribe(consumerTag1, queue.toString(), indexTopic,
                    noAck, exclusive);
                if (!nowait) {
                    MethodRegistry methodRegistry = connection.getMethodRegistry();
                    AMQMethodBody responseBody = methodRegistry.
                        createBasicConsumeOkBody(AMQShortString.
                            createAMQShortString(consumer.getConsumerTag()));
                    connection.writeFrame(responseBody.generateFrame(channelId));
                }
            } catch (Exception e) {
                closeChannel(ErrorCodes.SYNTAX_ERROR, e.getMessage());
                log.error("BasicConsume error queue:{} consumerTag:{} ex {}",
                    queue, consumerTag, e.getMessage());
            }

        } else {
            closeChannel(ErrorCodes.SYNTAX_ERROR, "system error");
            log.error("BasicConsume error queue type not find queue:{} consumerTag:{} ",
                queue, consumerTag);
        }
    }

    private AmqpConsumer subscribe(String consumerTag, String queueName, Topic topic,
        boolean ack, boolean exclusive) throws ConsumerTagInUseException,
        InterruptedException, ExecutionException, BrokerServiceException {
        if (consumerTag == null) {
            consumerTag = "consumerTag_" + getNextConsumerTag();
        }

        if (tag2ConsumersMap.containsKey(consumerTag)) {
            throw new ConsumerTagInUseException("Consumer already exists with same consumerTag: " + consumerTag);
        }
        Subscription subscription = topic.getSubscription(defaultSubscription);
        AmqpConsumer consumer;
        try {
            if (subscription == null) {
                subscription = topic.createSubscription(defaultSubscription,
                    PulsarApi.CommandSubscribe.InitialPosition.Earliest, false).get();
            }
            consumer = new AmqpConsumer(subscription, exclusive ? PulsarApi.CommandSubscribe.SubType.Exclusive :
                PulsarApi.CommandSubscribe.SubType.Shared, topic.getName(), 0, 0,
                consumerTag, 0, connection.getServerCnx(), "", null,
                false, PulsarApi.CommandSubscribe.InitialPosition.Latest,
                null, this, consumerTag, queueName, ack);
            subscription.addConsumer(consumer);
            consumer.handleFlow(1000);
            tag2ConsumersMap.put(consumerTag, consumer);
        } catch (Exception e) {
            throw e;
        }
        return consumer;
    }

    @Override
    public void receiveBasicCancel(AMQShortString consumerTag, boolean noWait) {
        if (log.isDebugEnabled()) {
            log.debug("RECV[ {} ] BasicCancel[ consumerTag: {}  noWait: {} ]", channelId, consumerTag, noWait);
        }

        unsubscribeConsumer(AMQShortString.toString(consumerTag));
        if (!noWait) {
            MethodRegistry methodRegistry = connection.getMethodRegistry();
            BasicCancelOkBody cancelOkBody = methodRegistry.createBasicCancelOkBody(consumerTag);
            connection.writeFrame(cancelOkBody.generateFrame(channelId));
        }
    }

    @Override
    public void receiveBasicPublish(AMQShortString exchangeName, AMQShortString routingKey, boolean mandatory,
                                    boolean immediate) {
        if (log.isDebugEnabled()) {
            log.debug("RECV[{}] BasicPublish[exchange: {} routingKey: {} mandatory: {} immediate: {}]",
                    channelId, exchangeName, routingKey, mandatory, immediate);
        }

        if (exchangeName == null || exchangeName.length() == 0) {
            AmqpExchange amqpExchange = ExchangeContainer.
                    getExchange(connection.getNamespaceName(), AbstractAmqpExchange.DEFAULT_EXCHANGE_DURABLE);
            AmqpQueue amqpQueue = QueueContainer.getQueue(connection.getNamespaceName(), routingKey.toString());

            if (amqpQueue == null) {
                log.error("Queue[{}] is not declared!", routingKey.toString());
                connection.sendConnectionClose(NOT_FOUND, "Exchange or queue not found.", channelId);
                return;
            }

//            if (amqpQueue.getRouter("") == null) {
//                AmqpMessageRouter amqpMessageRouter = new DirectMessageRouter(
//                        AmqpMessageRouter.Type.Direct, routingKey.toString());
//                amqpQueue.bindExchange(amqpExchange, amqpMessageRouter);
//            }
        }
        MessagePublishInfo info = new MessagePublishInfo(exchangeName, immediate, mandatory, routingKey);
        setPublishFrame(info, null);
    }

    private void setPublishFrame(MessagePublishInfo info, final MessageDestination e) {
        currentMessage = new IncomingMessage(info);
        currentMessage.setMessageDestination(e);
    }

    @Override
    public void receiveBasicGet(AMQShortString queue, boolean noAck) {
        String queueName = AMQShortString.toString(queue);
        PersistentQueue amqpQueue = (PersistentQueue) QueueContainer.
            getQueue(connection.getNamespaceName(), queueName);
        if (amqpQueue == null) {
            log.error("Queue[{}] is not declared!", queueName);
            connection.sendConnectionClose(NOT_FOUND, "Exchange or queue not found.", channelId);
            return;
        }
        Topic topic = amqpQueue.getIndexTopic();
        AmqpConsumer amqpConsumer = fetchConsumerMap.computeIfAbsent(queueName, value -> {

            Subscription subscription = topic.getSubscription(defaultSubscription);
            AmqpConsumer consumer;
            try {
                if (subscription == null) {
                    subscription = topic.createSubscription(defaultSubscription,
                        PulsarApi.CommandSubscribe.InitialPosition.Earliest, false).get();
                }
                consumer = new AmqpPullConsumer(subscription, PulsarApi.CommandSubscribe.SubType.Shared,
                    topic.getName(), 0, 0, "", 0,
                    connection.getServerCnx(), "", null, false,
                    PulsarApi.CommandSubscribe.InitialPosition.Latest, null, this,
                    "", queueName, noAck);
                subscription.addConsumer(consumer);
                consumer.handleFlow(1000);
                return consumer;
            } catch (Exception e) {
                e.printStackTrace();
            }
            return null;
        });
        MessageFetchContext context = MessageFetchContext.get(this, amqpConsumer);
        context.handleFetch(noAck);
    }

    @Override
    public void receiveChannelFlow(boolean active) {

    }

    @Override
    public void receiveChannelFlowOk(boolean active) {

    }

    @Override
    public void receiveChannelClose(int replyCode, AMQShortString replyText, int classId, int methodId) {
        if (log.isDebugEnabled()) {
            log.debug("RECV[{}] ChannelClose[replyCode: {} replyText: {} classId: {} methodId: {}",
                    channelId, replyCode, replyText, classId, methodId);
        }
        // TODO Process outstanding client requests
        processAsync();
        connection.closeChannel(this);
        connection.writeFrame(new AMQFrame(getChannelId(), connection.getMethodRegistry().createChannelCloseOkBody()));
    }

    @Override
    public void receiveChannelCloseOk() {
        if (log.isDebugEnabled()) {
            log.debug("RECV[ {} ] ChannelCloseOk", channelId);
        }

        connection.closeChannelOk(getChannelId());
    }

    private boolean hasCurrentMessage() {
        return currentMessage != null;
    }

    @Override
    public void receiveMessageContent(QpidByteBuffer data) {
        if (log.isDebugEnabled()) {
            int binaryDataLimit = 2000;
            log.debug("RECV[{}] MessageContent[data:{}]", channelId, hex(data, binaryDataLimit));
        }

        if (hasCurrentMessage()) {
            publishContentBody(new ContentBody(data));
        } else {
            connection.sendConnectionClose(ErrorCodes.COMMAND_INVALID,
                    "Attempt to send a content header without first sending a publish frame", channelId);
        }
    }

    private void publishContentBody(ContentBody contentBody) {
        if (log.isDebugEnabled()) {
            log.debug("content body received on channel {}", channelId);
        }

        try {
            long currentSize = currentMessage.addContentBodyFrame(contentBody);
            if (currentSize > currentMessage.getSize()) {
                connection.sendConnectionClose(ErrorCodes.FRAME_ERROR,
                        "More message data received than content header defined", channelId);
            } else {
                deliverCurrentMessageIfComplete();
            }
        } catch (RuntimeException e) {
            // we want to make sure we don't keep a reference to the message in the
            // event of an error
            currentMessage = null;
            throw e;
        }
    }

    @Override
    public void receiveMessageHeader(BasicContentHeaderProperties properties, long bodySize) {
        if (log.isDebugEnabled()) {
            log.debug("RECV[{}] MessageHeader[ properties: {{}} bodySize: {}]", channelId, properties, bodySize);
        }

        // TODO - maxMessageSize ?
        long maxMessageSize = 1024 * 1024 * 10;
        if (hasCurrentMessage()) {
            if (bodySize > maxMessageSize) {
                properties.dispose();
                closeChannel(ErrorCodes.MESSAGE_TOO_LARGE,
                        "Message size of " + bodySize + " greater than allowed maximum of " + maxMessageSize);
            } else {
                publishContentHeader(new ContentHeaderBody(properties, bodySize));
            }
        } else {
            properties.dispose();
            connection.sendConnectionClose(ErrorCodes.COMMAND_INVALID,
                    "Attempt to send a content header without first sending a publish frame", channelId);
        }
    }

    private void publishContentHeader(ContentHeaderBody contentHeaderBody) {
        if (log.isDebugEnabled()) {
            log.debug("Content header received on channel {}", channelId);
        }

        currentMessage.setContentHeaderBody(contentHeaderBody);

        deliverCurrentMessageIfComplete();
    }

    private void deliverCurrentMessageIfComplete() {
        if (currentMessage.allContentReceived()) {
            MessagePublishInfo info = currentMessage.getMessagePublishInfo();
            String routingKey = AMQShortString.toString(info.getRoutingKey());
            String exchangeName = AMQShortString.toString(info.getExchange());


            Message<byte[]> message;
            try {
                message = MessageConvertUtils.toPulsarMessage(currentMessage);
            } catch (UnsupportedEncodingException e) {
                connection.sendConnectionClose(INTERNAL_ERROR, "Message encoding fail.", channelId);
                return;
            }

            AmqpQueue amqpQueue = QueueContainer.getQueue(connection.getNamespaceName(), routingKey);
            AmqpExchange amqpExchange;
            if (exchangeName == null || exchangeName.length() == 0) {
                if (amqpQueue.getDurable()) {
                    exchangeName = AbstractAmqpExchange.DEFAULT_EXCHANGE_DURABLE;
                } else {
                    exchangeName = AbstractAmqpExchange.DEFAULT_EXCHANGE;
                }
            }
            amqpExchange = ExchangeContainer.getExchange(connection.getNamespaceName(), exchangeName);
            connection.getPulsarService().getOrderedExecutor().executeOrdered(amqpExchange, SafeRunnable.safeRun(() -> {
                if (amqpExchange == null) {
                    log.error("publish message error amqpExchange is null.");
                    return;
                }
                CompletableFuture<Position> position = amqpExchange.writeMessageAsync(message, routingKey);
                position.whenComplete((position1, throwable) -> {
                    if (throwable == null) {
                        if (log.isDebugEnabled()) {
                            log.debug("publish message success position {}", position1.toString());
                        }
                        if (confirmOnPublish) {
                            confirmedMessageCounter++;
                            recordFuture(Futures.immediateFuture(null),
                                new ServerTransaction.Action() {
                                    private final long deliveryTag = confirmedMessageCounter;

                                    @Override
                                    public void postCommit() {
                                        BasicAckBody body = connection.getMethodRegistry()
                                            .createBasicAckBody(
                                                deliveryTag, false);
                                        connection.writeFrame(body.generateFrame(channelId));
                                    }

                                    @Override
                                    public void onRollback() {
                                        final BasicNackBody body = new BasicNackBody(deliveryTag,
                                            false,
                                            false);
                                        connection.writeFrame(new AMQFrame(channelId, body));
                                    }
                                });
                        }

                    } else {
                        log.error("publish message error {}", throwable.getMessage());
                    }
                });

            }));

        }
    }

    public void recordFuture(final ListenableFuture<Void> future, final ServerTransaction.Action action) {
        unfinishedCommandsQueue.add(new AsyncCommand(future, action));
    }

    private void sync() {
        if (log.isDebugEnabled()) {
            log.debug("sync() called on channel " + debugIdentity());
        }

        AsyncCommand cmd;
        while ((cmd = unfinishedCommandsQueue.poll()) != null) {
            cmd.complete();
        }
    }

    private final String id = "(" + System.identityHashCode(this) + ")";

    private String debugIdentity() {
        return channelId + id;
    }

    @Override
    public boolean ignoreAllButCloseOk() {
        return false;
    }

    @Override
    public void receiveBasicNack(long deliveryTag, boolean multiple, boolean requeue) {
        if (log.isDebugEnabled()) {
            log.debug("RECV[ {} ] BasicNAck[deliveryTag: {} multiple: {} requeue: {}]",
                    channelId, deliveryTag, multiple, requeue);
        }
        messageNAck(deliveryTag, multiple, requeue);
    }

    public void messageNAck(long deliveryTag, boolean multiple, boolean requeue) {
        Collection<UnacknowledgedMessageMap.MessageConsumerAssociation> ackedMessages =
                unacknowledgedMessageMap.acknowledge(deliveryTag, multiple);
        if (!ackedMessages.isEmpty() && requeue) {
            Map<AmqpConsumer, List<PositionImpl>> positionMap = new HashMap<>();
            ackedMessages.stream().forEach(association -> {
                AmqpConsumer consumer = association.getConsumer();
                List<PositionImpl> positions = positionMap.computeIfAbsent(consumer,
                        list -> new ArrayList<>());
                positions.add((PositionImpl) association.getPosition());
            });
            positionMap.entrySet().stream().forEach(entry -> {
                entry.getKey().redeliverAmqpMessages(entry.getValue());
            });
        }
    }

    @Override
    public void receiveBasicAck(long deliveryTag, boolean multiple) {
        if (log.isDebugEnabled()) {
            log.debug("RECV[ {} ] BasicAck[deliveryTag: {} multiple: {} ]", channelId, deliveryTag, multiple);
        }
        messageAck(deliveryTag, multiple);
    }

    public void messageAck(long deliveryTag, boolean multiple) {
        Collection<UnacknowledgedMessageMap.MessageConsumerAssociation> ackedMessages =
                unacknowledgedMessageMap.acknowledge(deliveryTag, multiple);
        if (!ackedMessages.isEmpty()) {
            ackedMessages.stream().forEach(entry -> {
                entry.getConsumer().messagesAck(entry.getPosition());
            });
        }

    }

    @Override
    public void receiveBasicReject(long deliveryTag, boolean requeue) {

    }

    @Override
    public void receiveTxSelect() {

    }

    @Override
    public void receiveTxCommit() {

    }

    @Override
    public void receiveTxRollback() {

    }

    @Override
    public void receiveConfirmSelect(boolean nowait) {
        if (log.isDebugEnabled()) {
            log.debug("RECV[{}] ConfirmSelect [ nowait: {} ]", channelId, nowait);
        }
        confirmOnPublish = true;

        if (!nowait) {
            connection.writeFrame(new AMQFrame(channelId, ConfirmSelectOkBody.INSTANCE));
        }
    }

    public void receivedComplete() {
        processAsync();
    }

    private void sendChannelClose(int cause, final String message) {
        connection.closeChannelAndWriteFrame(this, cause, message);
    }

    public void processAsync() {
        sync();
    }

    public void close() {
        // TODO
        unsubscribeConsumerAll();
        // TODO need to delete exclusive queues in this channel.
        setDefaultQueue(null);
    }

    public synchronized void block() {
        // TODO
    }

    public synchronized void unblock() {
        // TODO
    }

    public int getChannelId() {
        return channelId;
    }

    public boolean isClosing() {
        return closing.get() || connection.isClosing();
    }

    private boolean isDefaultExchange(final AMQShortString exchangeName) {
        return exchangeName == null || AMQShortString.EMPTY_STRING.equals(exchangeName);
    }

    private void closeChannel(int cause, final String message) {
        connection.closeChannelAndWriteFrame(this, cause, message);
    }

    public long getNextDeliveryTag() {
        return ++deliveryTag;
    }

    private int getNextConsumerTag() {
        return ++consumerTag;
    }

    public AmqpConnection getConnection() {
        return connection;
    }

    public UnacknowledgedMessageMap getUnacknowledgedMessageMap() {
        return unacknowledgedMessageMap;
    }

    private boolean unsubscribeConsumer(String consumerTag) {
        if (log.isDebugEnabled()) {
            log.debug("Unsubscribing consumer '{}' on channel {}", consumerTag, this);
        }

        Consumer consumer = tag2ConsumersMap.remove(consumerTag);
        if (consumer != null) {
            consumer.getSubscription().doUnsubscribe(consumer);
            return true;
        } else {
            log.warn("Attempt to unsubscribe consumer with tag  {} which is not registered.", consumerTag);
        }
        return false;
    }

    private void unsubscribeConsumerAll() {
        if (log.isDebugEnabled()) {
            if (!tag2ConsumersMap.isEmpty()) {
                log.debug("Unsubscribing all consumers on channel  {}", channelId);
            } else {
                log.debug("No consumers to unsubscribe on channel {}", channelId);
            }
        }
        try {
            tag2ConsumersMap.entrySet().stream().forEach(entry -> {
                Consumer consumer = entry.getValue();
                try {
                    consumer.close();
                } catch (BrokerServiceException e) {
                    log.error(e.getMessage());
                }

            });
            tag2ConsumersMap.clear();
            fetchConsumerMap.entrySet().stream().forEach(entry -> {
                Consumer consumer = entry.getValue();
                try {
                    consumer.close();
                } catch (BrokerServiceException e) {
                    log.error(e.getMessage());
                }
            });
            fetchConsumerMap.clear();
        } catch (Exception e) {
            log.error(e.getMessage());
        }

    }

    private void setDefaultQueue(AmqpQueue queue) {
        defaultQueue = queue;
    }

    private AmqpQueue getDefaultQueue() {
        return defaultQueue;
    }

    private void checkExclusiveQueue(AmqpQueue amqpQueue){
        if (amqpQueue != null && amqpQueue.isExclusive()
                && (amqpQueue.getConnectionId() != connection.getConnectionId())) {
            closeChannel(ErrorCodes.ALREADY_EXISTS,
                    "Exclusive queue can not be used form other connection, queueName: '" + amqpQueue.getName() + "'");
        }
    }

    @VisibleForTesting
    public Map<String, Consumer> getTag2ConsumersMap() {
        return tag2ConsumersMap;
    }

    public void restoreCredit(final int count, final long size) {
        if (creditManager == null) {
            return;
        }
        creditManager.restoreCredit(count, size);
    }

    public void useCreditForMessage(final long msgSize) {
        if (creditManager == null) {
            return;
        }
        creditManager.useCreditForMessage(msgSize);
    }

    private void setCredit(final long prefetchSize, final int prefetchCount) {
        if (creditManager == null) {
            creditManager = new AmqpFlowCreditManager(0, 0);
        }
        creditManager.setCreditLimits(prefetchSize, prefetchCount);
    }

    public boolean hasCredit() {
        if (creditManager == null) {
            return true;
        }
        return creditManager.hasCredit();
    }
}<|MERGE_RESOLUTION|>--- conflicted
+++ resolved
@@ -450,27 +450,7 @@
         checkExclusiveQueue(amqpQueue);
         AmqpExchange amqpExchange = ExchangeContainer.
                 getExchange(connection.getNamespaceName(), exchange.toString());
-<<<<<<< HEAD
-
-        AmqpMessageRouter messageRouter = AbstractAmqpMessageRouter.generateRouter(amqpExchange.getType());
-        if (messageRouter == null) {
-            connection.sendConnectionClose(INTERNAL_ERROR, "Unsupported router type!", channelId);
-            return;
-        }
-
-        // in-memory integration
-        if (amqpQueue instanceof InMemoryQueue && amqpExchange instanceof InMemoryExchange) {
-            amqpQueue.bindExchange(amqpExchange, messageRouter, AMQShortString.toString(bindingKey), arguments);
-            AMQMethodBody responseBody = connection.getMethodRegistry().createQueueBindOkBody();
-            connection.writeFrame(responseBody.generateFrame(channelId));
-            return;
-        }
-
-        Topic topic = AmqpTopicManager.getOrCreateTopic(connection.getPulsarService(), topicName, false);
-        if (null == topic) {
-=======
         if (null == amqpExchange) {
->>>>>>> a585880b
             closeChannel(ErrorCodes.NOT_FOUND, "No such exchange: '" + exchange + "'");
         } else {
             AmqpMessageRouter messageRouter = AbstractAmqpMessageRouter.generateRouter(amqpExchange.getType());
