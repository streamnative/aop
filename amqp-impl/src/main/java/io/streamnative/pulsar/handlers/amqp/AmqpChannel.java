--- conflicted
+++ resolved
@@ -127,12 +127,9 @@
         this.connection = connection;
         this.unacknowledgedMessageMap = new UnacknowledgedMessageMap(this);
         this.creditManager = new AmqpFlowCreditManager(0, 0);
-<<<<<<< HEAD
         this.exchangeService = new ExchangeServiceImpl(this);
         this.queueService = new QueueServiceImpl(this);
-=======
         this.amqpTopicManager = amqpTopicManager;
->>>>>>> 7d2667f4
     }
 
     @Override
@@ -155,133 +152,7 @@
     @Override
     public void receiveExchangeDeclare(AMQShortString exchange, AMQShortString type, boolean passive, boolean durable,
                                        boolean autoDelete, boolean internal, boolean nowait, FieldTable arguments) {
-<<<<<<< HEAD
         this.exchangeService.exchangeDeclare(exchange, type, passive, durable, autoDelete, internal, nowait, arguments);
-=======
-        if (log.isDebugEnabled()) {
-            log.debug("RECV[{}] ExchangeDeclare[ exchange: {},"
-                            + " type: {}, passive: {}, durable: {}, autoDelete: {}, internal: {}, "
-                            + "nowait: {}, arguments: {} ]", channelId, exchange,
-                    type, passive, durable, autoDelete, internal, nowait, arguments);
-        }
-
-        if (isDefaultExchange(exchange)) {
-            StringBuffer sb = new StringBuffer();
-            sb.append("Attempt to redeclare default exchange: of type")
-                    .append(ExchangeDefaults.DIRECT_EXCHANGE_CLASS).append("to").append(type).append(".");
-            connection.sendConnectionClose(ErrorCodes.ACCESS_REFUSED, sb.toString(), channelId);
-        } else {
-            String exchangeName = exchange.toString().
-                    replaceAll("\r", "").
-                    replaceAll("\n", "").trim();
-            final MethodRegistry methodRegistry = connection.getMethodRegistry();
-            final AMQMethodBody declareOkBody = methodRegistry.createExchangeDeclareOkBody();
-            AmqpExchange amqpExchange = ExchangeContainer.getExchange(connection.getNamespaceName(), exchangeName);
-            if (passive) {
-                if (null == amqpExchange) {
-                    if (durable) {
-                        TopicName topicName = TopicName.get(
-                            TopicDomain.persistent.value(), connection.getNamespaceName(), exchangeName);
-                        CompletableFuture<Topic> tf = amqpTopicManager.getTopic(topicName.toString(), false);
-                        tf.whenComplete((t, e) -> {
-                            if (e != null) {
-                                closeChannel(INTERNAL_ERROR, e.getMessage());
-                                return;
-                            }
-                            if (t == null) {
-                                closeChannel(ErrorCodes.NOT_FOUND, "Unknown exchange: '" + exchangeName + "'");
-                                return;
-                            }
-                            ExchangeContainer.
-                                putExchange(connection.getNamespaceName(), exchangeName,
-                                    new PersistentExchange(exchangeName, AmqpExchange.Type.value(
-                                        type.toString()), (PersistentTopic) t, autoDelete));
-                            if (!nowait) {
-                                sync();
-                                connection.writeFrame(declareOkBody.generateFrame(channelId));
-                            }
-                        });
-                    } else {
-                        closeChannel(ErrorCodes.NOT_FOUND, "Unknown exchange: '" + exchangeName + "'");
-                    }
-                } else if (!(type == null || type.length() == 0)
-                        && !amqpExchange.getType().toString().equalsIgnoreCase(type.toString())) {
-                    connection.sendConnectionClose(ErrorCodes.NOT_ALLOWED, "Attempt to redeclare exchange: '"
-                            + exchangeName
-                            + "' of type "
-                            + amqpExchange.getType()
-                            + " to "
-                            + type
-                            + ".", getChannelId());
-                } else if (!nowait) {
-                    sync();
-                    connection.writeFrame(declareOkBody.generateFrame(getChannelId()));
-                }
-            } else {
-                if (null != amqpExchange) {
-                    if (!amqpExchange.getType().toString().equalsIgnoreCase(type.toString())
-                            || !amqpExchange.getAutoDelete() == autoDelete
-                            || !amqpExchange.getDurable() == durable) {
-                        connection.sendConnectionClose(ErrorCodes.IN_USE, "Attempt to redeclare exchange: '"
-                                + exchangeName
-                                + "' of type "
-                                + amqpExchange.getType()
-                                + " to "
-                                + type
-                                + ".", getChannelId());
-                    } else {
-                        if (!nowait) {
-                            sync();
-                            connection.writeFrame(declareOkBody.generateFrame(channelId));
-                        }
-                    }
-                } else {
-                    // create new exchange, on first step, we just create a Pulsar Topic.
-                    if (PulsarService.State.Started == connection.getPulsarService().getState()) {
-
-                        if (!durable) {
-                            // in-memory integration
-                            InMemoryExchange inMemoryExchange = new InMemoryExchange(
-                                    exchangeName, AmqpExchange.Type.value(type.toString()), autoDelete);
-                            ExchangeContainer.putExchange(connection.getNamespaceName(),
-                                    exchangeName, inMemoryExchange);
-                            if (!nowait) {
-                                sync();
-                                connection.writeFrame(declareOkBody.generateFrame(channelId));
-                            }
-                            return;
-                        }
-
-                        String exchangeTopicName = PersistentExchange.getExchangeTopicName(
-                                connection.getNamespaceName(), exchangeName);
-                        try {
-                            PersistentTopic persistentTopic =
-                                    (PersistentTopic) amqpTopicManager.getOrCreateTopic(
-                                            exchangeTopicName, true);
-                            if (persistentTopic == null) {
-                                connection.sendConnectionClose(INTERNAL_ERROR,
-                                        "AOP Create Exchange failed.", channelId);
-                                return;
-                            }
-                            ExchangeContainer.
-                                    putExchange(connection.getNamespaceName(), exchangeName,
-                                            new PersistentExchange(exchangeName, AmqpExchange.Type.value(
-                                                    type.toString()), persistentTopic, autoDelete));
-                            if (!nowait) {
-                                sync();
-                                connection.writeFrame(declareOkBody.generateFrame(channelId));
-                            }
-                        } catch (Exception e) {
-                            log.error(channelId + "Exchange declare failed! exchangeName: " + exchangeName, e);
-                            connection.sendConnectionClose(INTERNAL_ERROR, "AOP Create Exchange failed.", channelId);
-                        }
-                    } else {
-                        connection.sendConnectionClose(INTERNAL_ERROR, "PulsarService not start.", channelId);
-                    }
-                }
-            }
-        }
->>>>>>> 7d2667f4
     }
 
     @Override
@@ -291,171 +162,19 @@
 
     @Override
     public void receiveExchangeBound(AMQShortString exchange, AMQShortString routingKey, AMQShortString queueName) {
-<<<<<<< HEAD
         exchangeService.exchangeBound(exchange, routingKey, queueName);
-=======
-        if (log.isDebugEnabled()) {
-            log.debug("RECV[{}] ExchangeBound[ exchange: {}, routingKey: {}, queue:{} ]", channelId, exchange,
-                    routingKey, queueName);
-        }
-        int replyCode;
-        StringBuilder replyText = new StringBuilder();
-        TopicName topicName = TopicName.get(TopicDomain.persistent.value(),
-                connection.getNamespaceName(), exchange.toString());
-
-        Topic topic = amqpTopicManager.getOrCreateTopic(topicName.toString(), false);
-        if (null == topic) {
-            replyCode = ExchangeBoundOkBody.EXCHANGE_NOT_FOUND;
-            replyText = replyText.insert(0, "Exchange '").append(exchange).append("' not found");
-        } else {
-            List<String> subs = topic.getSubscriptions().keys();
-            if (null == subs || subs.isEmpty()) {
-                replyCode = ExchangeBoundOkBody.QUEUE_NOT_FOUND;
-                replyText = replyText.insert(0, "Queue '").append(queueName).append("' not found");
-            } else {
-                replyCode = ExchangeBoundOkBody.OK;
-                replyText = null;
-            }
-        }
-        MethodRegistry methodRegistry = connection.getMethodRegistry();
-        ExchangeBoundOkBody exchangeBoundOkBody = methodRegistry
-                .createExchangeBoundOkBody(replyCode, AMQShortString.validValueOf(replyText));
-        connection.writeFrame(exchangeBoundOkBody.generateFrame(channelId));
->>>>>>> 7d2667f4
     }
 
     @Override
     public void receiveQueueDeclare(AMQShortString queue, boolean passive, boolean durable, boolean exclusive,
                                     boolean autoDelete, boolean nowait, FieldTable arguments) {
-<<<<<<< HEAD
         queueService.queueDeclare(queue, passive, durable, exclusive, autoDelete, nowait, arguments);
-=======
-        if (log.isDebugEnabled()) {
-            log.debug(
-                    "RECV[{}] QueueDeclare[ queue: {}, passive: {}, durable:{}, "
-                            + "exclusive:{}, autoDelete:{}, nowait:{}, arguments:{} ]",
-                    channelId, queue, passive, durable, exclusive, autoDelete, nowait, arguments);
-        }
-        if ((queue == null) || (queue.length() == 0)) {
-            queue = AMQShortString.createAMQShortString("tmp_" + UUID.randomUUID());
-        }
-        AmqpQueue amqpQueue = QueueContainer.getQueue(connection.getNamespaceName(), queue.toString());
-        if (passive) {
-            if (null == amqpQueue) {
-                closeChannel(ErrorCodes.NOT_FOUND, "No such queue: '" + queue.toString() + "'");
-            } else {
-                checkExclusiveQueue(amqpQueue);
-                setDefaultQueue(amqpQueue);
-                MethodRegistry methodRegistry = connection.getMethodRegistry();
-                QueueDeclareOkBody responseBody = methodRegistry.createQueueDeclareOkBody(queue, 0, 0);
-                connection.writeFrame(responseBody.generateFrame(channelId));
-            }
-        } else {
-            checkExclusiveQueue(amqpQueue);
-            if (amqpQueue != null) {
-                MethodRegistry methodRegistry = connection.getMethodRegistry();
-                QueueDeclareOkBody responseBody = methodRegistry.createQueueDeclareOkBody(queue, 0, 0);
-                connection.writeFrame(responseBody.generateFrame(channelId));
-                return;
-            }
-            if (!durable) {
-                // in-memory integration
-                amqpQueue = new InMemoryQueue(queue.toString(), connection.getConnectionId(), exclusive, autoDelete);
-            } else {
-                try {
-                    String queueTopicName = PersistentQueue.getQueueTopicName(
-                            connection.getNamespaceName(), queue.toString());
-                    PersistentTopic indexTopic = (PersistentTopic) amqpTopicManager.getOrCreateTopic(
-                            queueTopicName, true);
-                    amqpQueue = new PersistentQueue(queue.toString(), indexTopic, connection.getConnectionId(),
-                            exclusive, autoDelete);
-                } catch (Exception e) {
-                    log.error(channelId + "Queue declare failed! queueName: {}", queue.toString());
-                    connection.sendConnectionClose(INTERNAL_ERROR, "AOP Create Queue failed.", channelId);
-                    return;
-                }
-            }
-            QueueContainer.putQueue(connection.getNamespaceName(), queue.toString(), amqpQueue);
-            setDefaultQueue(amqpQueue);
-
-            MethodRegistry methodRegistry = connection.getMethodRegistry();
-            QueueDeclareOkBody responseBody = methodRegistry.createQueueDeclareOkBody(queue, 0, 0);
-            connection.writeFrame(responseBody.generateFrame(channelId));
-        }
->>>>>>> 7d2667f4
     }
 
     @Override
     public void receiveQueueBind(AMQShortString queue, AMQShortString exchange, AMQShortString bindingKey,
                                  boolean nowait, FieldTable argumentsTable) {
-<<<<<<< HEAD
         queueService.queueBind(queue, exchange, bindingKey, nowait, argumentsTable);
-=======
-        if (log.isDebugEnabled()) {
-            log.debug("RECV[{}] QueueBind[ queue: {}, exchange: {}, bindingKey:{}, nowait:{}, arguments:{} ]",
-
-                    channelId, queue, exchange, bindingKey, nowait, argumentsTable);
-        }
-        Map<String, Object> arguments = FieldTable.convertToMap(argumentsTable);
-        String exchangeName;
-        AmqpQueue amqpQueue;
-        if (queue == null) {
-            amqpQueue = getDefaultQueue();
-            if (amqpQueue != null) {
-                if (bindingKey == null) {
-                    bindingKey = AMQShortString.valueOf(amqpQueue.getName());
-                }
-            }
-        } else {
-            amqpQueue = QueueContainer.getQueue(connection.getNamespaceName(), queue.toString());
-        }
-        if (amqpQueue == null) {
-            closeChannel(ErrorCodes.NOT_FOUND, "No such queue: '" + queue.toString() + "'");
-            return;
-        }
-        checkExclusiveQueue(amqpQueue);
-
-        if (isDefaultExchange(exchange)) {
-            exchangeName = AbstractAmqpExchange.DEFAULT_EXCHANGE_DURABLE;
-        } else {
-            exchangeName = exchange.toString();
-        }
-        AmqpExchange amqpExchange = ExchangeContainer.getExchange(connection.getNamespaceName(), exchangeName);
-        if (amqpExchange == null) {
-            closeChannel(ErrorCodes.NOT_FOUND, "No such exchange: '" + exchange + "'");
-            return;
-        }
-        if (exchangeName.equals(AbstractAmqpExchange.DEFAULT_EXCHANGE_DURABLE)) {
-            closeChannel(ErrorCodes.ACCESS_REFUSED, "Can not bind to default exchange ");
-            return;
-        }
-
-        AmqpMessageRouter messageRouter = AbstractAmqpMessageRouter.generateRouter(amqpExchange.getType());
-        if (messageRouter == null) {
-            connection.sendConnectionClose(INTERNAL_ERROR, "Unsupported router type!", channelId);
-            return;
-        }
-
-        // in-memory integration
-        if (amqpQueue instanceof InMemoryQueue && amqpExchange instanceof InMemoryExchange) {
-            amqpQueue.bindExchange(amqpExchange, messageRouter, AMQShortString.toString(bindingKey), arguments);
-            AMQMethodBody responseBody = connection.getMethodRegistry().createQueueBindOkBody();
-            connection.writeFrame(responseBody.generateFrame(channelId));
-            return;
-        }
-
-        try {
-            amqpQueue.bindExchange(amqpExchange, messageRouter, AMQShortString.toString(bindingKey), arguments);
-            MethodRegistry methodRegistry = connection.getMethodRegistry();
-            AMQMethodBody responseBody = methodRegistry.createQueueBindOkBody();
-            connection.writeFrame(responseBody.generateFrame(channelId));
-        } catch (Exception e) {
-            log.warn("Failed to bind queue[{}] with exchange[{}].", queue, exchange, e);
-            connection.sendConnectionClose(INTERNAL_ERROR,
-                "Catch a PulsarAdminException: " + e.getMessage() + ". ", channelId);
-        }
-
->>>>>>> 7d2667f4
     }
 
     @Override
@@ -471,63 +190,9 @@
     @Override
     public void receiveQueueUnbind(AMQShortString queue, AMQShortString exchange, AMQShortString bindingKey,
                                    FieldTable arguments) {
-<<<<<<< HEAD
         queueService.queueUnbind(queue, exchange, bindingKey, arguments);
     }
 
-=======
-        if (log.isDebugEnabled()) {
-            log.debug("RECV[{}] QueueUnbind[ queue: {}, exchange:{}, bindingKey:{}, arguments:{} ]", channelId, queue,
-                    exchange, bindingKey, arguments);
-        }
-
-        AmqpQueue amqpQueue = QueueContainer.getQueue(connection.getNamespaceName(), queue.toString());
-        checkExclusiveQueue(amqpQueue);
-        String exchangeName;
-        if (isDefaultExchange(exchange)) {
-            exchangeName = AbstractAmqpExchange.DEFAULT_EXCHANGE_DURABLE;
-        } else {
-            exchangeName = exchange.toString();
-        }
-        AmqpExchange amqpExchange = ExchangeContainer.
-                getExchange(connection.getNamespaceName(), exchangeName);
-        if (exchangeName.equals(AbstractAmqpExchange.DEFAULT_EXCHANGE_DURABLE)) {
-            closeChannel(ErrorCodes.ACCESS_REFUSED, "Can not unbind to default exchange ");
-            return;
-        }
-        if (amqpQueue instanceof InMemoryQueue && amqpExchange instanceof InMemoryExchange) {
-            amqpQueue.unbindExchange(amqpExchange);
-            if (amqpExchange.getAutoDelete() && (amqpExchange.getQueueSize() == 0)) {
-                ExchangeContainer.deleteExchange(connection.getNamespaceName(), exchangeName);
-            }
-            AMQMethodBody responseBody = connection.getMethodRegistry().createQueueUnbindOkBody();
-            connection.writeFrame(responseBody.generateFrame(channelId));
-            return;
-        }
-
-        TopicName topicName = TopicName.get(TopicDomain.persistent.value(),
-                connection.getNamespaceName(), exchangeName);
-
-        Topic topic = amqpTopicManager.getOrCreateTopic(topicName.toString(), false);
-        if (null == topic) {
-            connection.sendConnectionClose(INTERNAL_ERROR, "exchange not found.", channelId);
-        } else {
-            try {
-                amqpQueue.unbindExchange(amqpExchange);
-                if (amqpExchange.getAutoDelete() && (amqpExchange.getQueueSize() == 0)) {
-                    ExchangeContainer.deleteExchange(connection.getNamespaceName(), exchange.toString());
-                    topic.delete().get();
-                }
-                final AMQMethodBody responseBody = connection.getMethodRegistry().createQueueUnbindOkBody();
-                connection.writeFrame(responseBody.generateFrame(channelId));
-            } catch (Exception e) {
-                connection.sendConnectionClose(INTERNAL_ERROR, "unbind failed:" + e.getMessage(), channelId);
-            }
-        }
-    }
-
-
->>>>>>> 7d2667f4
     @Override
     public void receiveBasicQos(long prefetchSize, int prefetchCount, boolean global) {
         if (log.isDebugEnabled()) {
@@ -862,10 +527,6 @@
             MessagePublishInfo info = currentMessage.getMessagePublishInfo();
             String routingKey = AMQShortString.toString(info.getRoutingKey());
             String exchangeName = AMQShortString.toString(info.getExchange());
-<<<<<<< HEAD
-=======
-
->>>>>>> 7d2667f4
             Message<byte[]> message;
             try {
                 message = MessageConvertUtils.toPulsarMessage(currentMessage);
