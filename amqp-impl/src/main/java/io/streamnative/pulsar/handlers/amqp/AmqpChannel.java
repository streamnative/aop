/**
 * Licensed under the Apache License, Version 2.0 (the "License");
 * you may not use this file except in compliance with the License.
 * You may obtain a copy of the License at
 *
 *     http://www.apache.org/licenses/LICENSE-2.0
 *
 * Unless required by applicable law or agreed to in writing, software
 * distributed under the License is distributed on an "AS IS" BASIS,
 * WITHOUT WARRANTIES OR CONDITIONS OF ANY KIND, either express or implied.
 * See the License for the specific language governing permissions and
 * limitations under the License.
 */
package io.streamnative.pulsar.handlers.amqp;

import static org.apache.qpid.server.protocol.ErrorCodes.INTERNAL_ERROR;
import static org.apache.qpid.server.protocol.ErrorCodes.NOT_FOUND;
import static org.apache.qpid.server.transport.util.Functions.hex;
import com.google.common.annotations.VisibleForTesting;
import com.google.common.util.concurrent.Futures;
import com.google.common.util.concurrent.ListenableFuture;
import io.streamnative.pulsar.handlers.amqp.impl.InMemoryExchange;
import io.streamnative.pulsar.handlers.amqp.impl.InMemoryQueue;
import io.streamnative.pulsar.handlers.amqp.impl.PersistentExchange;
import io.streamnative.pulsar.handlers.amqp.impl.PersistentQueue;
import io.streamnative.pulsar.handlers.amqp.utils.MessageConvertUtils;
import java.io.UnsupportedEncodingException;
import java.util.ArrayList;
import java.util.Collection;
import java.util.HashMap;
import java.util.List;
import java.util.Map;
import java.util.UUID;
import java.util.concurrent.CompletableFuture;
import java.util.concurrent.ConcurrentHashMap;
import java.util.concurrent.ConcurrentLinkedQueue;
import java.util.concurrent.ExecutionException;
import java.util.concurrent.atomic.AtomicBoolean;
import lombok.extern.log4j.Log4j2;
import org.apache.bookkeeper.common.util.SafeRunnable;
import org.apache.bookkeeper.mledger.Position;
import org.apache.bookkeeper.mledger.impl.PositionImpl;
import org.apache.pulsar.broker.PulsarService;
import org.apache.pulsar.broker.service.BrokerServiceException;
import org.apache.pulsar.broker.service.Consumer;
import org.apache.pulsar.broker.service.Subscription;
import org.apache.pulsar.broker.service.Topic;
import org.apache.pulsar.broker.service.persistent.PersistentTopic;
import org.apache.pulsar.client.api.Message;
import org.apache.pulsar.common.api.proto.PulsarApi;
import org.apache.pulsar.common.naming.TopicDomain;
import org.apache.pulsar.common.naming.TopicName;
import org.apache.qpid.server.bytebuffer.QpidByteBuffer;
import org.apache.qpid.server.exchange.ExchangeDefaults;
import org.apache.qpid.server.message.MessageDestination;
import org.apache.qpid.server.protocol.ErrorCodes;
import org.apache.qpid.server.protocol.v0_8.AMQShortString;
import org.apache.qpid.server.protocol.v0_8.ConsumerTagInUseException;
import org.apache.qpid.server.protocol.v0_8.FieldTable;
import org.apache.qpid.server.protocol.v0_8.IncomingMessage;
import org.apache.qpid.server.protocol.v0_8.transport.AMQFrame;
import org.apache.qpid.server.protocol.v0_8.transport.AMQMethodBody;
import org.apache.qpid.server.protocol.v0_8.transport.AccessRequestOkBody;
import org.apache.qpid.server.protocol.v0_8.transport.BasicAckBody;
import org.apache.qpid.server.protocol.v0_8.transport.BasicCancelOkBody;
import org.apache.qpid.server.protocol.v0_8.transport.BasicContentHeaderProperties;
import org.apache.qpid.server.protocol.v0_8.transport.BasicNackBody;
import org.apache.qpid.server.protocol.v0_8.transport.ConfirmSelectOkBody;
import org.apache.qpid.server.protocol.v0_8.transport.ContentBody;
import org.apache.qpid.server.protocol.v0_8.transport.ContentHeaderBody;
import org.apache.qpid.server.protocol.v0_8.transport.ExchangeBoundOkBody;
import org.apache.qpid.server.protocol.v0_8.transport.ExchangeDeleteOkBody;
import org.apache.qpid.server.protocol.v0_8.transport.MessagePublishInfo;
import org.apache.qpid.server.protocol.v0_8.transport.MethodRegistry;
import org.apache.qpid.server.protocol.v0_8.transport.QueueDeclareOkBody;
import org.apache.qpid.server.protocol.v0_8.transport.QueueDeleteOkBody;
import org.apache.qpid.server.protocol.v0_8.transport.ServerChannelMethodProcessor;
import org.apache.qpid.server.txn.AsyncCommand;
import org.apache.qpid.server.txn.ServerTransaction;

/**
 * Amqp Channel level method processor.
 */
@Log4j2
public class AmqpChannel implements ServerChannelMethodProcessor {

    private final int channelId;
    private final AmqpConnection connection;
    private final AtomicBoolean blocking = new AtomicBoolean(false);
    private final AtomicBoolean closing = new AtomicBoolean(false);
    private final java.util.Queue<AsyncCommand> unfinishedCommandsQueue = new ConcurrentLinkedQueue<>();
    private long confirmedMessageCounter;
    private volatile ServerTransaction transaction;
    private boolean confirmOnPublish;
    /** A channel has a default queue (the last declared) that is used when no queue name is explicitly set. */
    private volatile AmqpQueue defaultQueue;

    private final UnacknowledgedMessageMap unacknowledgedMessageMap;

    /** Maps from consumer tag to consumers instance. */
    private final Map<String, Consumer> tag2ConsumersMap = new ConcurrentHashMap<>();
    /**
     * The current message - which may be partial in the sense that not all frames have been received yet - which has
     * been received by this channel. As the frames are received the message gets updated and once all frames have been
     * received the message can then be routed.
     */
    private IncomingMessage currentMessage;

    private AmqpTopicManager amqpTopicManager;
    private final String defaultSubscription = "defaultSubscription";
    public static final AMQShortString EMPTY_STRING = AMQShortString.createAMQShortString((String) null);
    /**
     * This tag is unique per subscription to a queue. The server returns this in response to a basic.consume request.
     */
    private volatile int consumerTag;

    /**
     * The delivery tag is unique per channel. This is pre-incremented before putting into the deliver frame so that
     * value of this represents the <b>last</b> tag sent out.
     */
    private volatile long deliveryTag = 0;

    public AmqpChannel(int channelId, AmqpConnection connection) {
        this.channelId = channelId;
        this.connection = connection;
        this.amqpTopicManager = connection.getAmqpTopicManager();
        this.unacknowledgedMessageMap = new UnacknowledgedMessageMap();
    }

    @Override
    public void receiveAccessRequest(AMQShortString realm, boolean exclusive, boolean passive, boolean active,
                                     boolean write, boolean read) {
        if (log.isDebugEnabled()) {
            log.debug(
                    "RECV[{}] AccessRequest[ realm: {}, exclusive: {}, passive: {}, active: {}, write: {}, read: {} ]",
                    channelId, realm, exclusive, passive, active, write, read);
        }

        MethodRegistry methodRegistry = connection.getMethodRegistry();

        // We don't implement access control class, but to keep clients happy that expect it always use the "0" ticket.
        AccessRequestOkBody response = methodRegistry.createAccessRequestOkBody(0);
        connection.writeFrame(response.generateFrame(channelId));

    }

    @Override
    public void receiveExchangeDeclare(AMQShortString exchange, AMQShortString type, boolean passive, boolean durable,
                                       boolean autoDelete, boolean internal, boolean nowait, FieldTable arguments) {
        if (log.isDebugEnabled()) {
            log.debug("RECV[{}] ExchangeDeclare[ exchange: {},"
                            + " type: {}, passive: {}, durable: {}, autoDelete: {}, internal: {}, "
                            + "nowait: {}, arguments: {} ]", channelId, exchange,
                    type, passive, durable, autoDelete, internal, nowait, arguments);
        }

        String exchangeName = exchange.toString().
                replaceAll("\r", "").
                replaceAll("\n", "").trim();
        final MethodRegistry methodRegistry = connection.getMethodRegistry();
        final AMQMethodBody declareOkBody = methodRegistry.createExchangeDeclareOkBody();

        if (isDefaultExchange(exchange)) {
            if (!AMQShortString.createAMQShortString(ExchangeDefaults.DIRECT_EXCHANGE_CLASS).equals(type)) {
                StringBuffer sb = new StringBuffer();
                sb.append("Attempt to redeclare default exchange: of type")
                        .append(ExchangeDefaults.DIRECT_EXCHANGE_CLASS).append("to").append(type).append(".");
                connection.sendConnectionClose(ErrorCodes.NOT_ALLOWED, sb.toString(), channelId);
            } else {
                // in-memory integration
                if (!durable) {
                    InMemoryExchange inMemoryExchange = new InMemoryExchange(
                            exchangeName, AmqpExchange.Type.value(type.toString()), autoDelete);
<<<<<<< HEAD
                    ExchangeContainer.putExchange(connection.getNamespaceName(), exchange.toString(), inMemoryExchange);
=======
                    ExchangeContainer.putExchange(connection.getNamespaceName().toString(), exchange.toString(),
                            inMemoryExchange);
>>>>>>> b013bf2a
                }
                if (!nowait) {
                    sync();
                    // if declare a default exchange, return success.
                    connection.writeFrame(declareOkBody.generateFrame(channelId));
                }
            }
        } else {
<<<<<<< HEAD
            AmqpExchange amqpExchange = ExchangeContainer.getExchange(connection.getNamespaceName(), exchangeName);
=======
            AmqpExchange amqpExchange = ExchangeContainer.getExchange(connection.getNamespaceName().toString(),
                    exchangeName);
>>>>>>> b013bf2a
            if (passive) {
                if (null == amqpExchange) {
                    closeChannel(ErrorCodes.NOT_FOUND, "Unknown exchange: '" + exchangeName + "'");
                } else if (!(type == null || type.length() == 0)
                        && !amqpExchange.getType().toString().equalsIgnoreCase(type.toString())) {
                    connection.sendConnectionClose(ErrorCodes.NOT_ALLOWED, "Attempt to redeclare exchange: '"
                            + exchangeName
                            + "' of type "
                            + amqpExchange.getType()
                            + " to "
                            + type
                            + ".", getChannelId());
                } else if (!nowait) {
                    sync();
                    connection.writeFrame(declareOkBody.generateFrame(getChannelId()));
                }
            } else {
                if (null != amqpExchange) {
                    if (!amqpExchange.getType().toString().equalsIgnoreCase(type.toString())
                            || !amqpExchange.getAutoDelete() == autoDelete
                            || !amqpExchange.getDurable() == durable) {
                        connection.sendConnectionClose(ErrorCodes.IN_USE, "Attempt to redeclare exchange: '"
                                + exchangeName
                                + "' of type "
                                + amqpExchange.getType()
                                + " to "
                                + type
                                + ".", getChannelId());
                    } else {
                        if (!nowait) {
                            sync();
                            connection.writeFrame(declareOkBody.generateFrame(channelId));
                        }
                    }
                } else {
                    // create new exchange, on first step, we just create a Pulsar Topic.
                    if (PulsarService.State.Started == connection.getPulsarService().getState()) {

                        if (!durable) {
                            // in-memory integration
                            InMemoryExchange inMemoryExchange = new InMemoryExchange(
                                    exchangeName, AmqpExchange.Type.value(type.toString()), autoDelete);
<<<<<<< HEAD
                            ExchangeContainer.putExchange(connection.getNamespaceName(),
                                    exchangeName, inMemoryExchange);
=======
                            ExchangeContainer.
                                    putExchange(connection.getNamespaceName().toString(),
                                            exchangeName, inMemoryExchange);
>>>>>>> b013bf2a
                            if (!nowait) {
                                sync();
                                connection.writeFrame(declareOkBody.generateFrame(channelId));
                            }
                            return;
                        }

                        TopicName topicName = TopicName.get(
                                TopicDomain.persistent.value(), connection.getNamespaceName(), exchangeName);
                        try {
                            PersistentTopic persistentTopic = (PersistentTopic) amqpTopicManager.getOrCreateTopic(
                                    topicName.toString(), true);
                            if (persistentTopic == null) {
                                connection.sendConnectionClose(INTERNAL_ERROR,
                                        "AOP Create Exchange failed.", channelId);
                                return;
                            }
<<<<<<< HEAD
                            ExchangeContainer.putExchange(connection.getNamespaceName(),
                                    exchangeName,
                                    new PersistentExchange(
                                            exchangeName, AmqpExchange.Type.value(type.toString()),
                                            persistentTopic, amqpTopicManager, autoDelete));
=======
                            ExchangeContainer.
                                    putExchange(connection.getNamespaceName().toString(), exchangeName,
                                            new PersistentExchange(
                                    exchangeName, AmqpExchange.Type.value(type.toString()), persistentTopic,
                                    amqpTopicManager, autoDelete));
>>>>>>> b013bf2a
                            if (!nowait) {
                                sync();
                                connection.writeFrame(declareOkBody.generateFrame(channelId));
                            }
                        } catch (Exception e) {
                            log.error(channelId + "Exchange declare failed! exchangeName: " + exchangeName, e);
                            connection.sendConnectionClose(INTERNAL_ERROR, "AOP Create Exchange failed.", channelId);
                        }
                    } else {
                        connection.sendConnectionClose(INTERNAL_ERROR, "PulsarService not start.", channelId);
                    }
                }
            }
        }
    }

    @Override
    public void receiveExchangeDelete(AMQShortString exchange, boolean ifUnused, boolean nowait) {
        if (log.isDebugEnabled()) {
            log.debug("RECV[{}] ExchangeDelete[ exchange: {}, ifUnused: {}, nowait:{} ]", channelId, exchange, ifUnused,
                    nowait);
        }
        String exchangeName = exchange.toString().
                replaceAll("\r", "").
                replaceAll("\n", "").trim();
        if (isDefaultExchange(exchange)) {
            connection.sendConnectionClose(ErrorCodes.NOT_ALLOWED, "Default Exchange cannot be deleted. ", channelId);
        } else {
<<<<<<< HEAD
            AmqpExchange amqpExchange = ExchangeContainer.getExchange(connection.getNamespaceName(), exchangeName);
=======
            AmqpExchange amqpExchange = ExchangeContainer.
                    getExchange(connection.getNamespaceName().toString(), exchangeName);
>>>>>>> b013bf2a
            if (null == amqpExchange) {
                closeChannel(ErrorCodes.NOT_FOUND, "No such exchange: '" + exchange + "'");
            } else {
                if (amqpExchange.getDurable()) {
                    PersistentTopic topic = (PersistentTopic) amqpExchange.getTopic();
                    if (ifUnused && topic.getSubscriptions().isEmpty()) {
                        closeChannel(ErrorCodes.IN_USE, "Exchange has bindings. ");
                    } else {
                        try {
                            amqpTopicManager.deleteTopic(exchangeName);
<<<<<<< HEAD
                            ExchangeContainer.deleteExchange(connection.getNamespaceName(), exchangeName);
=======
                            ExchangeContainer.deleteExchange(connection.getNamespaceName().toString(), exchangeName);
>>>>>>> b013bf2a
                            topic.delete().get();
                            ExchangeDeleteOkBody responseBody = connection.getMethodRegistry().
                                    createExchangeDeleteOkBody();
                            connection.writeFrame(responseBody.generateFrame(channelId));
                        } catch (Exception e) {
                            connection.sendConnectionClose(INTERNAL_ERROR,
                                    "Catch a PulsarAdminException: " + e.getMessage() + ". ", channelId);
                        }
                    }
                } else {
                    // Is this exchange in used?
                    if (amqpExchange.getQueueSize() > 0) {
                        closeChannel(ErrorCodes.IN_USE, "Exchange has bindings. ");
                    }
                    amqpTopicManager.deleteTopic(exchangeName);
<<<<<<< HEAD
                    ExchangeContainer.deleteExchange(connection.getNamespaceName(), exchangeName);
=======
                    ExchangeContainer.deleteExchange(connection.getNamespaceName().toString(), exchangeName);
>>>>>>> b013bf2a
                    ExchangeDeleteOkBody responseBody = connection.getMethodRegistry().createExchangeDeleteOkBody();
                    connection.writeFrame(responseBody.generateFrame(channelId));
                }
            }
        }
    }

    @Override
    public void receiveExchangeBound(AMQShortString exchange, AMQShortString routingKey, AMQShortString queueName) {
        if (log.isDebugEnabled()) {
            log.debug("RECV[{}] ExchangeBound[ exchange: {}, routingKey: {}, queue:{} ]", channelId, exchange,
                    routingKey, queueName);
        }
        int replyCode;
        StringBuilder replyText = new StringBuilder();
        TopicName topicName = TopicName.get(TopicDomain.persistent.value(),
                connection.getNamespaceName(), exchange.toString());

        Topic topic = amqpTopicManager.getOrCreateTopic(topicName.toString(), false);
        if (null == topic) {
            replyCode = ExchangeBoundOkBody.EXCHANGE_NOT_FOUND;
            replyText = replyText.insert(0, "Exchange '").append(exchange).append("' not found");
        } else {
            List<String> subs = topic.getSubscriptions().keys();
            if (null == subs || subs.isEmpty()) {
                replyCode = ExchangeBoundOkBody.QUEUE_NOT_FOUND;
                replyText = replyText.insert(0, "Queue '").append(queueName).append("' not found");
            } else {
                replyCode = ExchangeBoundOkBody.OK;
                replyText = null;
            }
        }
        MethodRegistry methodRegistry = connection.getMethodRegistry();
        ExchangeBoundOkBody exchangeBoundOkBody = methodRegistry
                .createExchangeBoundOkBody(replyCode, AMQShortString.validValueOf(replyText));
        connection.writeFrame(exchangeBoundOkBody.generateFrame(channelId));
    }

    @Override
    public void receiveQueueDeclare(AMQShortString queue, boolean passive, boolean durable, boolean exclusive,
                                    boolean autoDelete, boolean nowait, FieldTable arguments) {
        if (log.isDebugEnabled()) {
            log.debug(
                    "RECV[{}] QueueDeclare[ queue: {}, passive: {}, durable:{}, "
                            + "exclusive:{}, autoDelete:{}, nowait:{}, arguments:{} ]",
                    channelId, queue, passive, durable, exclusive, autoDelete, nowait, arguments);
        }
        if ((queue == null) || (queue.length() == 0)) {
            queue = AMQShortString.createAMQShortString("tmp_" + UUID.randomUUID());
        }
        AmqpQueue amqpQueue = QueueContainer.getQueue(connection.getNamespaceName().toString(), queue.toString());
        if (passive) {
<<<<<<< HEAD
            amqpQueue = QueueContainer.getQueue(connection.getNamespaceName(), queue.toString());
=======
>>>>>>> b013bf2a
            if (null == amqpQueue) {
                closeChannel(ErrorCodes.NOT_FOUND, "No such queue: '" + queue.toString() + "'");
            } else {
                checkExclusiveQueue(amqpQueue);
                setDefaultQueue(amqpQueue);
                MethodRegistry methodRegistry = connection.getMethodRegistry();
                QueueDeclareOkBody responseBody = methodRegistry.createQueueDeclareOkBody(queue, 0, 0);
                connection.writeFrame(responseBody.generateFrame(channelId));
            }
        } else {
            checkExclusiveQueue(amqpQueue);
            if (!durable) {
                // in-memory integration
                amqpQueue = new InMemoryQueue(queue.toString(), connection.getConnectionId(), exclusive, autoDelete);
            } else {
                try {
<<<<<<< HEAD
                    PersistentTopic indexTopic = (PersistentTopic) amqpTopicManager.getOrCreateTopic(
                            PersistentQueue.getIndexTopicName(
                                    connection.getNamespaceName(), queue.toString()), true);
                    amqpQueue = new PersistentQueue(queue.toString(), indexTopic);
                } catch (Exception e) {
=======
                    PersistentTopic indexTopic = amqpTopicManager.getTopic(
                            PersistentQueue.getIndexTopicName(connection.getNamespaceName(), queue.toString())).get();
                    amqpQueue = new PersistentQueue(queue.toString(), indexTopic, connection.getConnectionId(),
                            exclusive, autoDelete);
                } catch (ExecutionException | InterruptedException e) {
>>>>>>> b013bf2a
                    log.error(channelId + "Queue declare failed! queueName: {}", queue.toString());
                    connection.sendConnectionClose(INTERNAL_ERROR, "AOP Create Queue failed.", channelId);
                    return;
                }
            }
<<<<<<< HEAD
            QueueContainer.putQueue(connection.getNamespaceName(), queue.toString(), amqpQueue);
=======
            QueueContainer.putQueue(connection.getNamespaceName().toString(), queue.toString(), amqpQueue);
>>>>>>> b013bf2a
            setDefaultQueue(amqpQueue);
            // return success.
            // when call QueueBind, then create Pulsar sub.
            MethodRegistry methodRegistry = connection.getMethodRegistry();
            QueueDeclareOkBody responseBody = methodRegistry.createQueueDeclareOkBody(queue, 0, 0);
            connection.writeFrame(responseBody.generateFrame(channelId));
        }
    }

    @Override
    public void receiveQueueBind(AMQShortString queue, AMQShortString exchange, AMQShortString bindingKey,
                                 boolean nowait, FieldTable argumentsTable) {
        if (log.isDebugEnabled()) {
            log.debug("RECV[{}] QueueBind[ queue: {}, exchange: {}, bindingKey:{}, nowait:{}, arguments:{} ]",

                    channelId, queue, exchange, bindingKey, nowait, argumentsTable);
        }
        Map<String, Object> arguments = FieldTable.convertToMap(argumentsTable);
        TopicName topicName = TopicName.get(TopicDomain.persistent.value(),
                connection.getNamespaceName(), exchange.toString());

        AmqpQueue amqpQueue;
        if (queue == null) {
            amqpQueue = getDefaultQueue();
            if (amqpQueue != null) {
                if (bindingKey == null) {
                    bindingKey = AMQShortString.valueOf(amqpQueue.getName());
                }
            }
        } else {
<<<<<<< HEAD
            amqpQueue = QueueContainer.getQueue(connection.getNamespaceName(), queue.toString());
        }
        AmqpExchange amqpExchange = ExchangeContainer.getExchange(connection.getNamespaceName(), exchange.toString());
=======
            amqpQueue = QueueContainer.getQueue(connection.getNamespaceName().toString(), queue.toString());
        }
        checkExclusiveQueue(amqpQueue);
        AmqpExchange amqpExchange = ExchangeContainer.
                getExchange(connection.getNamespaceName().toString(), exchange.toString());
>>>>>>> b013bf2a

        AmqpMessageRouter messageRouter = AbstractAmqpMessageRouter.generateRouter(amqpExchange.getType());
        if (messageRouter == null) {
            connection.sendConnectionClose(INTERNAL_ERROR, "Unsupported router type!", channelId);
            return;
        }

        // in-memory integration
        if (amqpQueue instanceof InMemoryQueue && amqpExchange instanceof InMemoryExchange) {
            amqpQueue.bindExchange(amqpExchange, messageRouter, AMQShortString.toString(bindingKey), arguments);
            AMQMethodBody responseBody = connection.getMethodRegistry().createQueueBindOkBody();
            connection.writeFrame(responseBody.generateFrame(channelId));
            return;
        }

        Topic topic = amqpTopicManager.getOrCreateTopic(topicName.toString(), false);
        if (null == topic) {
            closeChannel(ErrorCodes.NOT_FOUND, "No such exchange: '" + exchange + "'");
        } else {
            try {
                amqpQueue.bindExchange(amqpExchange, messageRouter, AMQShortString.toString(bindingKey), arguments);
                MethodRegistry methodRegistry = connection.getMethodRegistry();
                AMQMethodBody responseBody = methodRegistry.createQueueBindOkBody();
                connection.writeFrame(responseBody.generateFrame(channelId));
            } catch (Exception e) {
                connection.sendConnectionClose(INTERNAL_ERROR,
                        "Catch a PulsarAdminException: " + e.getMessage() + ". ", channelId);
            }
        }
    }

    @Override
    public void receiveQueuePurge(AMQShortString queue, boolean nowait) {
        if (log.isDebugEnabled()) {
            log.debug("RECV[{}] QueuePurge[ queue: {}, nowait:{} ]", channelId, queue, nowait);
        }
        // not support in first stage.
        connection.sendConnectionClose(ErrorCodes.UNSUPPORTED_CLIENT_PROTOCOL_ERROR, "Not support yet.", channelId);
        //        MethodRegistry methodRegistry = connection.getMethodRegistry();
        //        AMQMethodBody responseBody = methodRegistry.createQueuePurgeOkBody(0);
        //        connection.writeFrame(responseBody.generateFrame(channelId));
    }

    @Override
    public void receiveQueueDelete(AMQShortString queue, boolean ifUnused, boolean ifEmpty, boolean nowait) {
        if (log.isDebugEnabled()) {
            log.debug("RECV[{}] QueueDelete[ queue: {}, ifUnused:{}, ifEmpty:{}, nowait:{} ]", channelId, queue,
                    ifUnused, ifEmpty, nowait);
        }
        // TODO
        // return success.
        MethodRegistry methodRegistry = connection.getMethodRegistry();
        QueueDeleteOkBody responseBody = methodRegistry.createQueueDeleteOkBody(1);
        connection.writeFrame(responseBody.generateFrame(channelId));

    }

    @Override
    public void receiveQueueUnbind(AMQShortString queue, AMQShortString exchange, AMQShortString bindingKey,
                                   FieldTable arguments) {
        if (log.isDebugEnabled()) {
            log.debug("RECV[{}] QueueUnbind[ queue: {}, exchange:{}, bindingKey:{}, arguments:{} ]", channelId, queue,
                    exchange, bindingKey, arguments);
        }

        // in-memory integration
<<<<<<< HEAD
        AmqpQueue amqpQueue = QueueContainer.getQueue(connection.getNamespaceName(), queue.toString());
        AmqpExchange amqpExchange = ExchangeContainer.getExchange(connection.getNamespaceName(), exchange.toString());
=======
        AmqpQueue amqpQueue = QueueContainer.getQueue(connection.getNamespaceName().toString(), queue.toString());
        checkExclusiveQueue(amqpQueue);
        AmqpExchange amqpExchange = ExchangeContainer.
                getExchange(connection.getNamespaceName().toString(), exchange.toString());
>>>>>>> b013bf2a
        if (amqpQueue instanceof InMemoryQueue && amqpExchange instanceof InMemoryExchange) {
            amqpQueue.unbindExchange(amqpExchange);
            AMQMethodBody responseBody = connection.getMethodRegistry().createQueueUnbindOkBody();
            connection.writeFrame(responseBody.generateFrame(channelId));
        }

        TopicName topicName = TopicName.get(TopicDomain.persistent.value(),
                connection.getNamespaceName(), exchange.toString());

        Topic topic = amqpTopicManager.getOrCreateTopic(topicName.toString(), false);
        if (null == topic) {
            connection.sendConnectionClose(INTERNAL_ERROR, "exchange not found.", channelId);
        } else {
            try {
                amqpQueue.unbindExchange(amqpExchange);
                final AMQMethodBody responseBody = connection.getMethodRegistry().createQueueUnbindOkBody();
                connection.writeFrame(responseBody.generateFrame(channelId));
            } catch (Exception e) {
                connection.sendConnectionClose(INTERNAL_ERROR, "unbind failed:" + e.getMessage(), channelId);
            }
        }
    }

    @Override
    public void receiveBasicRecover(boolean requeue, boolean sync) {

    }

    @Override
    public void receiveBasicQos(long prefetchSize, int prefetchCount, boolean global) {

    }

    @Override
    public void receiveBasicConsume(AMQShortString queue, AMQShortString consumerTag,
                                    boolean noLocal, boolean noAck, boolean exclusive,
                                    boolean nowait, FieldTable arguments) {

        if (log.isDebugEnabled()) {
            log.debug("RECV[{}] BasicConsume[queue:{} consumerTag:{} noLocal:{} noAck:{} exclusive:{} nowait:{}"
                    + "arguments:{}]", channelId, queue, consumerTag, noLocal, noAck, exclusive, nowait, arguments);
        }
        final String consumerTag1;
        if (consumerTag == null) {
            consumerTag1 = "consumerTag_" + getNextConsumerTag();
        } else {
            consumerTag1 = consumerTag.toString();
        }

        AmqpQueue amqpQueue = QueueContainer.getQueue(connection.getNamespaceName().toString(), queue.toString());
        checkExclusiveQueue(amqpQueue);
        // in-memory integration
<<<<<<< HEAD
        AmqpQueue amqpQueue = QueueContainer.getQueue(connection.getNamespaceName(), queue.toString());
=======
>>>>>>> b013bf2a
        if (amqpQueue instanceof InMemoryQueue) {
            try {
                if (!nowait) {
                    MethodRegistry methodRegistry = connection.getMethodRegistry();
                    AMQMethodBody responseBody = methodRegistry.
                            createBasicConsumeOkBody(AMQShortString.createAMQShortString(consumerTag1));
                    connection.writeFrame(responseBody.generateFrame(channelId));
                    amqpQueue.readEntryAsync("ex1", 1, 1)
                            .whenComplete((entry, throwable) -> {
                                if (entry != null) {
                                    try {
                                        connection.getAmqpOutputConverter().writeDeliver(
                                                MessageConvertUtils.entryToAmqpBody(entry),
                                                channelId,
                                                false,
                                                getNextDeliveryTag(),
                                                AMQShortString.createAMQShortString(consumerTag1));
                                    } catch (Exception e) {
                                        closeChannel(ErrorCodes.SYNTAX_ERROR, e.getMessage());
                                    }
                                }
                            });
                    return;
                }
            } catch (Exception e) {
                closeChannel(ErrorCodes.SYNTAX_ERROR, e.getMessage());
            }
        }

        String queueName = AMQShortString.toString(queue);
        // TODO Temporarily treat queue as exchange
        connection.getAmqpTopicManager()
                .getTopic(PersistentQueue.getIndexTopicName(connection.getNamespaceName(), queueName), true)
                .whenComplete((topic, throwable) -> {
                    if (throwable != null) {
                        closeChannel(ErrorCodes.NOT_FOUND, "No such queue, '" + queueName + "'");
                    } else {
                        try {
                            subscribe(consumerTag1, queueName, topic, noAck, arguments, exclusive, noLocal);
                            if (!nowait) {
                                MethodRegistry methodRegistry = connection.getMethodRegistry();
                                AMQMethodBody responseBody = methodRegistry.
                                        createBasicConsumeOkBody(AMQShortString.createAMQShortString(consumerTag1));
                                connection.writeFrame(responseBody.generateFrame(channelId));
                            }
                        } catch (Exception e) {
                            closeChannel(ErrorCodes.SYNTAX_ERROR, e.getMessage());
                            log.error("BasicConsume error queue:{} consumerTag:{} ex {}",
                                    queue, consumerTag, e.getMessage());
                        }
                    }
                });
    }

    private String subscribe(String consumerTag, String queueName, Topic topic, boolean ack,
                             FieldTable arguments, boolean exclusive, boolean noLocal) throws ConsumerTagInUseException,
            InterruptedException, ExecutionException, BrokerServiceException {
        if (consumerTag == null) {
            consumerTag = "consumerTag_" + getNextConsumerTag();
        }

        if (tag2ConsumersMap.containsKey(consumerTag)) {
            throw new ConsumerTagInUseException("Consumer already exists with same consumerTag: " + consumerTag);
        }
        Subscription subscription = topic.getSubscription(defaultSubscription);
        try {
            if (subscription == null) {
                subscription = topic.createSubscription(defaultSubscription,
                        PulsarApi.CommandSubscribe.InitialPosition.Earliest, false).get();
            }
            Consumer consumer =
                    new AmqpConsumer(subscription, exclusive ? PulsarApi.CommandSubscribe.SubType.Exclusive :
                            PulsarApi.CommandSubscribe.SubType.Shared, topic.getName(), 0, 0,
                            consumerTag, 0, connection.getServerCnx(), "", null,
                            false, PulsarApi.CommandSubscribe.InitialPosition.Earliest,
                            null, this, consumerTag, queueName, ack, connection.getNamespaceName());
            subscription.addConsumer(consumer);
            // TODO Temporarily perform this operation here
            subscription.getDispatcher().consumerFlow(consumer, 10000);
            tag2ConsumersMap.put(consumerTag, consumer);
        } catch (Exception e) {
            throw e;
        }
        return consumerTag;
    }

    @Override
    public void receiveBasicCancel(AMQShortString consumerTag, boolean noWait) {
        if (log.isDebugEnabled()) {
            log.debug("RECV[ {} ] BasicCancel[ consumerTag: {}  noWait: {} ]", channelId, consumerTag, noWait);
        }

        unsubscribeConsumer(AMQShortString.toString(consumerTag));
        if (!noWait) {
            MethodRegistry methodRegistry = connection.getMethodRegistry();
            BasicCancelOkBody cancelOkBody = methodRegistry.createBasicCancelOkBody(consumerTag);
            connection.writeFrame(cancelOkBody.generateFrame(channelId));
        }
    }

    @Override
    public void receiveBasicPublish(AMQShortString exchangeName, AMQShortString routingKey, boolean mandatory,
                                    boolean immediate) {
        if (log.isDebugEnabled()) {
            log.debug("RECV[{}] BasicPublish[exchange: {} routingKey: {} mandatory: {} immediate: {}]",
                    channelId, exchangeName, routingKey, mandatory, immediate);
        }

        if (exchangeName == null || exchangeName.length() == 0) {
<<<<<<< HEAD
            AmqpExchange amqpExchange = ExchangeContainer.getExchange(connection.getNamespaceName(),
                    AbstractAmqpExchange.DEFAULT_EXCHANGE_DURABLE);
            AmqpQueue amqpQueue = QueueContainer.getQueue(connection.getNamespaceName(), routingKey.toString());
=======
            AmqpExchange amqpExchange = ExchangeContainer.
                    getExchange(connection.getNamespaceName().toString(),
                            AbstractAmqpExchange.DEFAULT_EXCHANGE_DURABLE);
            AmqpQueue amqpQueue = QueueContainer.getQueue(connection.getNamespaceName().toString(),
                    routingKey.toString());
>>>>>>> b013bf2a

            if (amqpQueue == null) {
                log.error("Queue[{}] is not declared!", routingKey.toString());
                connection.sendConnectionClose(NOT_FOUND, "Exchange or queue not found.", channelId);
                return;
            }

//            if (amqpQueue.getRouter("") == null) {
//                AmqpMessageRouter amqpMessageRouter = new DirectMessageRouter(
//                        AmqpMessageRouter.Type.Direct, routingKey.toString());
//                amqpQueue.bindExchange(amqpExchange, amqpMessageRouter);
//            }
        }
        MessagePublishInfo info = new MessagePublishInfo(exchangeName, immediate, mandatory, routingKey);
        setPublishFrame(info, null);
    }

    private void setPublishFrame(MessagePublishInfo info, final MessageDestination e) {
        currentMessage = new IncomingMessage(info);
        currentMessage.setMessageDestination(e);
    }

    @Override
    public void receiveBasicGet(AMQShortString queue, boolean noAck) {

    }

    @Override
    public void receiveChannelFlow(boolean active) {

    }

    @Override
    public void receiveChannelFlowOk(boolean active) {

    }

    @Override
    public void receiveChannelClose(int replyCode, AMQShortString replyText, int classId, int methodId) {
        if (log.isDebugEnabled()) {
            log.debug("RECV[{}] ChannelClose[replyCode: {} replyText: {} classId: {} methodId: {}",
                    channelId, replyCode, replyText, classId, methodId);
        }
        // TODO Process outstanding client requests
        processAsync();
        connection.closeChannel(this);
        connection.writeFrame(new AMQFrame(getChannelId(), connection.getMethodRegistry().createChannelCloseOkBody()));
    }

    @Override
    public void receiveChannelCloseOk() {
        if (log.isDebugEnabled()) {
            log.debug("RECV[ {} ] ChannelCloseOk", channelId);
        }

        connection.closeChannelOk(getChannelId());
    }

    private boolean hasCurrentMessage() {
        return currentMessage != null;
    }

    @Override
    public void receiveMessageContent(QpidByteBuffer data) {
        if (log.isDebugEnabled()) {
            int binaryDataLimit = 2000;
            log.debug("RECV[{}] MessageContent[data:{}]", channelId, hex(data, binaryDataLimit));
        }

        if (hasCurrentMessage()) {
            publishContentBody(new ContentBody(data));
        } else {
            connection.sendConnectionClose(ErrorCodes.COMMAND_INVALID,
                    "Attempt to send a content header without first sending a publish frame", channelId);
        }
    }

    private void publishContentBody(ContentBody contentBody) {
        if (log.isDebugEnabled()) {
            log.debug("content body received on channel {}", channelId);
        }

        try {
            long currentSize = currentMessage.addContentBodyFrame(contentBody);
            if (currentSize > currentMessage.getSize()) {
                connection.sendConnectionClose(ErrorCodes.FRAME_ERROR,
                        "More message data received than content header defined", channelId);
            } else {
                deliverCurrentMessageIfComplete();
            }
        } catch (RuntimeException e) {
            // we want to make sure we don't keep a reference to the message in the
            // event of an error
            currentMessage = null;
            throw e;
        }
    }

    @Override
    public void receiveMessageHeader(BasicContentHeaderProperties properties, long bodySize) {
        if (log.isDebugEnabled()) {
            log.debug("RECV[{}] MessageHeader[ properties: {{}} bodySize: {}]", channelId, properties, bodySize);
        }

        // TODO - maxMessageSize ?
        long maxMessageSize = 1024 * 1024 * 10;
        if (hasCurrentMessage()) {
            if (bodySize > maxMessageSize) {
                properties.dispose();
                closeChannel(ErrorCodes.MESSAGE_TOO_LARGE,
                        "Message size of " + bodySize + " greater than allowed maximum of " + maxMessageSize);
            } else {
                publishContentHeader(new ContentHeaderBody(properties, bodySize));
            }
        } else {
            properties.dispose();
            connection.sendConnectionClose(ErrorCodes.COMMAND_INVALID,
                    "Attempt to send a content header without first sending a publish frame", channelId);
        }
    }

    private void publishContentHeader(ContentHeaderBody contentHeaderBody) {
        if (log.isDebugEnabled()) {
            log.debug("Content header received on channel {}", channelId);
        }

        currentMessage.setContentHeaderBody(contentHeaderBody);

        deliverCurrentMessageIfComplete();
    }

    private void deliverCurrentMessageIfComplete() {
        if (currentMessage.allContentReceived()) {
            MessagePublishInfo info = currentMessage.getMessagePublishInfo();
            String routingKey = AMQShortString.toString(info.getRoutingKey());
            String exchangeName = AMQShortString.toString(info.getExchange());


            Message<byte[]> message;
            try {
                message = MessageConvertUtils.toPulsarMessage(currentMessage);
            } catch (UnsupportedEncodingException e) {
                connection.sendConnectionClose(INTERNAL_ERROR, "Message encoding fail.", channelId);
                return;
            }

<<<<<<< HEAD
            AmqpQueue amqpQueue = QueueContainer.getQueue(connection.getNamespaceName(), routingKey);
=======
            AmqpQueue amqpQueue = QueueContainer.getQueue(connection.getNamespaceName().toString(), routingKey);
>>>>>>> b013bf2a
            AmqpExchange amqpExchange;
            if (exchangeName == null || exchangeName.length() == 0) {
                if (amqpQueue.getDurable()) {
                    exchangeName = AbstractAmqpExchange.DEFAULT_EXCHANGE_DURABLE;
                } else {
                    exchangeName = AbstractAmqpExchange.DEFAULT_EXCHANGE;
                }
            }
<<<<<<< HEAD
            amqpExchange = ExchangeContainer.getExchange(connection.getNamespaceName(), exchangeName);
=======
            amqpExchange = ExchangeContainer.getExchange(connection.getNamespaceName().toString(), exchangeName);
>>>>>>> b013bf2a
            connection.getPulsarService().getOrderedExecutor().executeOrdered(amqpExchange, SafeRunnable.safeRun(() -> {
                CompletableFuture<Position> position = amqpExchange.writeMessageAsync(message, routingKey);
                position.whenComplete((position1, throwable) -> {
                    if (throwable == null) {
                        if (log.isDebugEnabled()) {
                            log.debug("publish message success position {}", position1.toString());
                        }
                        if (confirmOnPublish) {
                            confirmedMessageCounter++;
                            recordFuture(Futures.immediateFuture(null),
                                new ServerTransaction.Action() {
                                    private final long deliveryTag = confirmedMessageCounter;

                                    @Override
                                    public void postCommit() {
                                        BasicAckBody body = connection.getMethodRegistry()
                                            .createBasicAckBody(
                                                deliveryTag, false);
                                        connection.writeFrame(body.generateFrame(channelId));
                                    }

                                    @Override
                                    public void onRollback() {
                                        final BasicNackBody body = new BasicNackBody(deliveryTag,
                                            false,
                                            false);
                                        connection.writeFrame(new AMQFrame(channelId, body));
                                    }
                                });
                        }

                    } else {
                        log.error("publish message error {}", throwable.getMessage());
                    }
                });

            }));

        }
    }

    public void recordFuture(final ListenableFuture<Void> future, final ServerTransaction.Action action) {
        unfinishedCommandsQueue.add(new AsyncCommand(future, action));
    }

    private void sync() {
        if (log.isDebugEnabled()) {
            log.debug("sync() called on channel " + debugIdentity());
        }

        AsyncCommand cmd;
        while ((cmd = unfinishedCommandsQueue.poll()) != null) {
            cmd.complete();
        }
    }

    private final String id = "(" + System.identityHashCode(this) + ")";

    private String debugIdentity() {
        return channelId + id;
    }

    @Override
    public boolean ignoreAllButCloseOk() {
        return false;
    }

    @Override
    public void receiveBasicNack(long deliveryTag, boolean multiple, boolean requeue) {
        if (log.isDebugEnabled()) {
            log.debug("RECV[ {} ] BasicNAck[deliveryTag: {} multiple: {} requeue: {}]",
                    channelId, deliveryTag, multiple, requeue);
        }
        messageNAck(deliveryTag, multiple, requeue);
    }

    public void messageNAck(long deliveryTag, boolean multiple, boolean requeue) {
        Collection<UnacknowledgedMessageMap.MessageConsumerAssociation> ackedMessages =
                unacknowledgedMessageMap.acknowledge(deliveryTag, multiple);
        if (!ackedMessages.isEmpty() && requeue) {
            Map<AmqpConsumer, List<PositionImpl>> positionMap = new HashMap<>();
            ackedMessages.stream().forEach(association -> {
                AmqpConsumer consumer = association.getConsumer();
                List<PositionImpl> positions = positionMap.computeIfAbsent(consumer,
                        list -> new ArrayList<>());
                positions.add((PositionImpl) association.getPosition());
            });
            positionMap.entrySet().stream().forEach(entry -> {
                entry.getKey().redeliverAmqpMessages(entry.getValue());
            });
        }
    }

    @Override
    public void receiveBasicAck(long deliveryTag, boolean multiple) {
        if (log.isDebugEnabled()) {
            log.debug("RECV[ {} ] BasicAck[deliveryTag: {} multiple: {} ]", channelId, deliveryTag, multiple);
        }
        messageAck(deliveryTag, multiple);
    }

    public void messageAck(long deliveryTag, boolean multiple) {
        Collection<UnacknowledgedMessageMap.MessageConsumerAssociation> ackedMessages =
                unacknowledgedMessageMap.acknowledge(deliveryTag, multiple);
        if (!ackedMessages.isEmpty()) {
            ackedMessages.stream().forEach(entry -> {
                entry.getConsumer().messagesAck(entry.getPosition());
            });
        }

    }

    @Override
    public void receiveBasicReject(long deliveryTag, boolean requeue) {

    }

    @Override
    public void receiveTxSelect() {

    }

    @Override
    public void receiveTxCommit() {

    }

    @Override
    public void receiveTxRollback() {

    }

    @Override
    public void receiveConfirmSelect(boolean nowait) {
        if (log.isDebugEnabled()) {
            log.debug("RECV[{}] ConfirmSelect [ nowait: {} ]", channelId, nowait);
        }
        confirmOnPublish = true;

        if (!nowait) {
            connection.writeFrame(new AMQFrame(channelId, ConfirmSelectOkBody.INSTANCE));
        }
    }

    public void receivedComplete() {
        processAsync();
    }

    private void sendChannelClose(int cause, final String message) {
        connection.closeChannelAndWriteFrame(this, cause, message);
    }

    public void processAsync() {
        sync();
    }

    public void close() {
        // TODO
        unsubscribeConsumerAll();
        // TODO need to delete exclusive queues in this channel.
        setDefaultQueue(null);
    }

    public synchronized void block() {
        // TODO
    }

    public synchronized void unblock() {
        // TODO
    }

    public int getChannelId() {
        return channelId;
    }

    public boolean isClosing() {
        return closing.get() || connection.isClosing();
    }

    private boolean isDefaultExchange(final AMQShortString exchangeName) {
        return exchangeName == null || AMQShortString.EMPTY_STRING.equals(exchangeName);
    }

    private void closeChannel(int cause, final String message) {
        connection.closeChannelAndWriteFrame(this, cause, message);
    }

    public long getNextDeliveryTag() {
        return ++deliveryTag;
    }

    private int getNextConsumerTag() {
        return ++consumerTag;
    }

    public AmqpConnection getConnection() {
        return connection;
    }

    public UnacknowledgedMessageMap getUnacknowledgedMessageMap() {
        return unacknowledgedMessageMap;
    }

    private boolean unsubscribeConsumer(String consumerTag) {
        if (log.isDebugEnabled()) {
            log.debug("Unsubscribing consumer '{}' on channel {}", consumerTag, this);
        }

        Consumer consumer = tag2ConsumersMap.remove(consumerTag);
        if (consumer != null) {
            consumer.getSubscription().doUnsubscribe(consumer);
            return true;
        } else {
            log.warn("Attempt to unsubscribe consumer with tag  {} which is not registered.", consumerTag);
        }
        return false;
    }

    private void unsubscribeConsumerAll() {
        if (log.isDebugEnabled()) {
            if (!tag2ConsumersMap.isEmpty()) {
                log.debug("Unsubscribing all consumers on channel  {}", channelId);
            } else {
                log.debug("No consumers to unsubscribe on channel {}", channelId);
            }
        }
        tag2ConsumersMap.entrySet().stream().forEach(entry -> {
            Consumer consumer = entry.getValue();
            consumer.getSubscription().doUnsubscribe(consumer);
        });
        tag2ConsumersMap.clear();
    }

    private void setDefaultQueue(AmqpQueue queue) {
        defaultQueue = queue;
    }

    private AmqpQueue getDefaultQueue() {
        return defaultQueue;
    }

    private void checkExclusiveQueue(AmqpQueue amqpQueue){
        if (amqpQueue != null && amqpQueue.isExclusive()
                && (amqpQueue.getConnectionId() != connection.getConnectionId())) {
            closeChannel(ErrorCodes.ALREADY_EXISTS,
                    "Exclusive queue can not be used form other connection, queueName: '" + amqpQueue.getName() + "'");
        }
    }

    @VisibleForTesting
    public Map<String, Consumer> getTag2ConsumersMap() {
        return tag2ConsumersMap;
    }
}<|MERGE_RESOLUTION|>--- conflicted
+++ resolved
@@ -171,12 +171,7 @@
                 if (!durable) {
                     InMemoryExchange inMemoryExchange = new InMemoryExchange(
                             exchangeName, AmqpExchange.Type.value(type.toString()), autoDelete);
-<<<<<<< HEAD
                     ExchangeContainer.putExchange(connection.getNamespaceName(), exchange.toString(), inMemoryExchange);
-=======
-                    ExchangeContainer.putExchange(connection.getNamespaceName().toString(), exchange.toString(),
-                            inMemoryExchange);
->>>>>>> b013bf2a
                 }
                 if (!nowait) {
                     sync();
@@ -185,12 +180,7 @@
                 }
             }
         } else {
-<<<<<<< HEAD
             AmqpExchange amqpExchange = ExchangeContainer.getExchange(connection.getNamespaceName(), exchangeName);
-=======
-            AmqpExchange amqpExchange = ExchangeContainer.getExchange(connection.getNamespaceName().toString(),
-                    exchangeName);
->>>>>>> b013bf2a
             if (passive) {
                 if (null == amqpExchange) {
                     closeChannel(ErrorCodes.NOT_FOUND, "Unknown exchange: '" + exchangeName + "'");
@@ -233,14 +223,8 @@
                             // in-memory integration
                             InMemoryExchange inMemoryExchange = new InMemoryExchange(
                                     exchangeName, AmqpExchange.Type.value(type.toString()), autoDelete);
-<<<<<<< HEAD
                             ExchangeContainer.putExchange(connection.getNamespaceName(),
                                     exchangeName, inMemoryExchange);
-=======
-                            ExchangeContainer.
-                                    putExchange(connection.getNamespaceName().toString(),
-                                            exchangeName, inMemoryExchange);
->>>>>>> b013bf2a
                             if (!nowait) {
                                 sync();
                                 connection.writeFrame(declareOkBody.generateFrame(channelId));
@@ -258,19 +242,10 @@
                                         "AOP Create Exchange failed.", channelId);
                                 return;
                             }
-<<<<<<< HEAD
-                            ExchangeContainer.putExchange(connection.getNamespaceName(),
-                                    exchangeName,
-                                    new PersistentExchange(
-                                            exchangeName, AmqpExchange.Type.value(type.toString()),
-                                            persistentTopic, amqpTopicManager, autoDelete));
-=======
                             ExchangeContainer.
-                                    putExchange(connection.getNamespaceName().toString(), exchangeName,
-                                            new PersistentExchange(
-                                    exchangeName, AmqpExchange.Type.value(type.toString()), persistentTopic,
-                                    amqpTopicManager, autoDelete));
->>>>>>> b013bf2a
+                                    putExchange(connection.getNamespaceName(), exchangeName,
+                                            new PersistentExchange(exchangeName, AmqpExchange.Type.value(
+                                                    type.toString()), persistentTopic, amqpTopicManager, autoDelete));
                             if (!nowait) {
                                 sync();
                                 connection.writeFrame(declareOkBody.generateFrame(channelId));
@@ -299,12 +274,7 @@
         if (isDefaultExchange(exchange)) {
             connection.sendConnectionClose(ErrorCodes.NOT_ALLOWED, "Default Exchange cannot be deleted. ", channelId);
         } else {
-<<<<<<< HEAD
             AmqpExchange amqpExchange = ExchangeContainer.getExchange(connection.getNamespaceName(), exchangeName);
-=======
-            AmqpExchange amqpExchange = ExchangeContainer.
-                    getExchange(connection.getNamespaceName().toString(), exchangeName);
->>>>>>> b013bf2a
             if (null == amqpExchange) {
                 closeChannel(ErrorCodes.NOT_FOUND, "No such exchange: '" + exchange + "'");
             } else {
@@ -315,11 +285,7 @@
                     } else {
                         try {
                             amqpTopicManager.deleteTopic(exchangeName);
-<<<<<<< HEAD
                             ExchangeContainer.deleteExchange(connection.getNamespaceName(), exchangeName);
-=======
-                            ExchangeContainer.deleteExchange(connection.getNamespaceName().toString(), exchangeName);
->>>>>>> b013bf2a
                             topic.delete().get();
                             ExchangeDeleteOkBody responseBody = connection.getMethodRegistry().
                                     createExchangeDeleteOkBody();
@@ -335,11 +301,7 @@
                         closeChannel(ErrorCodes.IN_USE, "Exchange has bindings. ");
                     }
                     amqpTopicManager.deleteTopic(exchangeName);
-<<<<<<< HEAD
                     ExchangeContainer.deleteExchange(connection.getNamespaceName(), exchangeName);
-=======
-                    ExchangeContainer.deleteExchange(connection.getNamespaceName().toString(), exchangeName);
->>>>>>> b013bf2a
                     ExchangeDeleteOkBody responseBody = connection.getMethodRegistry().createExchangeDeleteOkBody();
                     connection.writeFrame(responseBody.generateFrame(channelId));
                 }
@@ -390,12 +352,8 @@
         if ((queue == null) || (queue.length() == 0)) {
             queue = AMQShortString.createAMQShortString("tmp_" + UUID.randomUUID());
         }
-        AmqpQueue amqpQueue = QueueContainer.getQueue(connection.getNamespaceName().toString(), queue.toString());
+        AmqpQueue amqpQueue = QueueContainer.getQueue(connection.getNamespaceName(), queue.toString());
         if (passive) {
-<<<<<<< HEAD
-            amqpQueue = QueueContainer.getQueue(connection.getNamespaceName(), queue.toString());
-=======
->>>>>>> b013bf2a
             if (null == amqpQueue) {
                 closeChannel(ErrorCodes.NOT_FOUND, "No such queue: '" + queue.toString() + "'");
             } else {
@@ -412,29 +370,19 @@
                 amqpQueue = new InMemoryQueue(queue.toString(), connection.getConnectionId(), exclusive, autoDelete);
             } else {
                 try {
-<<<<<<< HEAD
-                    PersistentTopic indexTopic = (PersistentTopic) amqpTopicManager.getOrCreateTopic(
-                            PersistentQueue.getIndexTopicName(
-                                    connection.getNamespaceName(), queue.toString()), true);
-                    amqpQueue = new PersistentQueue(queue.toString(), indexTopic);
-                } catch (Exception e) {
-=======
-                    PersistentTopic indexTopic = amqpTopicManager.getTopic(
-                            PersistentQueue.getIndexTopicName(connection.getNamespaceName(), queue.toString())).get();
+                    String indexTopicName = PersistentQueue.getIndexTopicName(
+                            connection.getNamespaceName(), queue.toString());
+                    PersistentTopic indexTopic = (PersistentTopic) amqpTopicManager
+                            .getOrCreateTopic(indexTopicName, true);
                     amqpQueue = new PersistentQueue(queue.toString(), indexTopic, connection.getConnectionId(),
                             exclusive, autoDelete);
-                } catch (ExecutionException | InterruptedException e) {
->>>>>>> b013bf2a
+                } catch (Exception e) {
                     log.error(channelId + "Queue declare failed! queueName: {}", queue.toString());
                     connection.sendConnectionClose(INTERNAL_ERROR, "AOP Create Queue failed.", channelId);
                     return;
                 }
             }
-<<<<<<< HEAD
             QueueContainer.putQueue(connection.getNamespaceName(), queue.toString(), amqpQueue);
-=======
-            QueueContainer.putQueue(connection.getNamespaceName().toString(), queue.toString(), amqpQueue);
->>>>>>> b013bf2a
             setDefaultQueue(amqpQueue);
             // return success.
             // when call QueueBind, then create Pulsar sub.
@@ -465,17 +413,11 @@
                 }
             }
         } else {
-<<<<<<< HEAD
             amqpQueue = QueueContainer.getQueue(connection.getNamespaceName(), queue.toString());
-        }
-        AmqpExchange amqpExchange = ExchangeContainer.getExchange(connection.getNamespaceName(), exchange.toString());
-=======
-            amqpQueue = QueueContainer.getQueue(connection.getNamespaceName().toString(), queue.toString());
         }
         checkExclusiveQueue(amqpQueue);
         AmqpExchange amqpExchange = ExchangeContainer.
-                getExchange(connection.getNamespaceName().toString(), exchange.toString());
->>>>>>> b013bf2a
+                getExchange(connection.getNamespaceName(), exchange.toString());
 
         AmqpMessageRouter messageRouter = AbstractAmqpMessageRouter.generateRouter(amqpExchange.getType());
         if (messageRouter == null) {
@@ -542,15 +484,10 @@
         }
 
         // in-memory integration
-<<<<<<< HEAD
         AmqpQueue amqpQueue = QueueContainer.getQueue(connection.getNamespaceName(), queue.toString());
-        AmqpExchange amqpExchange = ExchangeContainer.getExchange(connection.getNamespaceName(), exchange.toString());
-=======
-        AmqpQueue amqpQueue = QueueContainer.getQueue(connection.getNamespaceName().toString(), queue.toString());
         checkExclusiveQueue(amqpQueue);
         AmqpExchange amqpExchange = ExchangeContainer.
-                getExchange(connection.getNamespaceName().toString(), exchange.toString());
->>>>>>> b013bf2a
+                getExchange(connection.getNamespaceName(), exchange.toString());
         if (amqpQueue instanceof InMemoryQueue && amqpExchange instanceof InMemoryExchange) {
             amqpQueue.unbindExchange(amqpExchange);
             AMQMethodBody responseBody = connection.getMethodRegistry().createQueueUnbindOkBody();
@@ -600,13 +537,9 @@
             consumerTag1 = consumerTag.toString();
         }
 
-        AmqpQueue amqpQueue = QueueContainer.getQueue(connection.getNamespaceName().toString(), queue.toString());
+        AmqpQueue amqpQueue = QueueContainer.getQueue(connection.getNamespaceName(), queue.toString());
         checkExclusiveQueue(amqpQueue);
         // in-memory integration
-<<<<<<< HEAD
-        AmqpQueue amqpQueue = QueueContainer.getQueue(connection.getNamespaceName(), queue.toString());
-=======
->>>>>>> b013bf2a
         if (amqpQueue instanceof InMemoryQueue) {
             try {
                 if (!nowait) {
@@ -655,7 +588,7 @@
                         } catch (Exception e) {
                             closeChannel(ErrorCodes.SYNTAX_ERROR, e.getMessage());
                             log.error("BasicConsume error queue:{} consumerTag:{} ex {}",
-                                    queue, consumerTag, e.getMessage());
+                                    queue, consumerTag, e.getMessage(), e);
                         }
                     }
                 });
@@ -682,7 +615,7 @@
                             PulsarApi.CommandSubscribe.SubType.Shared, topic.getName(), 0, 0,
                             consumerTag, 0, connection.getServerCnx(), "", null,
                             false, PulsarApi.CommandSubscribe.InitialPosition.Earliest,
-                            null, this, consumerTag, queueName, ack, connection.getNamespaceName());
+                            null, this, consumerTag, queueName, ack);
             subscription.addConsumer(consumer);
             // TODO Temporarily perform this operation here
             subscription.getDispatcher().consumerFlow(consumer, 10000);
@@ -716,17 +649,9 @@
         }
 
         if (exchangeName == null || exchangeName.length() == 0) {
-<<<<<<< HEAD
-            AmqpExchange amqpExchange = ExchangeContainer.getExchange(connection.getNamespaceName(),
-                    AbstractAmqpExchange.DEFAULT_EXCHANGE_DURABLE);
+            AmqpExchange amqpExchange = ExchangeContainer.
+                    getExchange(connection.getNamespaceName(), AbstractAmqpExchange.DEFAULT_EXCHANGE_DURABLE);
             AmqpQueue amqpQueue = QueueContainer.getQueue(connection.getNamespaceName(), routingKey.toString());
-=======
-            AmqpExchange amqpExchange = ExchangeContainer.
-                    getExchange(connection.getNamespaceName().toString(),
-                            AbstractAmqpExchange.DEFAULT_EXCHANGE_DURABLE);
-            AmqpQueue amqpQueue = QueueContainer.getQueue(connection.getNamespaceName().toString(),
-                    routingKey.toString());
->>>>>>> b013bf2a
 
             if (amqpQueue == null) {
                 log.error("Queue[{}] is not declared!", routingKey.toString());
@@ -873,11 +798,7 @@
                 return;
             }
 
-<<<<<<< HEAD
             AmqpQueue amqpQueue = QueueContainer.getQueue(connection.getNamespaceName(), routingKey);
-=======
-            AmqpQueue amqpQueue = QueueContainer.getQueue(connection.getNamespaceName().toString(), routingKey);
->>>>>>> b013bf2a
             AmqpExchange amqpExchange;
             if (exchangeName == null || exchangeName.length() == 0) {
                 if (amqpQueue.getDurable()) {
@@ -886,11 +807,7 @@
                     exchangeName = AbstractAmqpExchange.DEFAULT_EXCHANGE;
                 }
             }
-<<<<<<< HEAD
             amqpExchange = ExchangeContainer.getExchange(connection.getNamespaceName(), exchangeName);
-=======
-            amqpExchange = ExchangeContainer.getExchange(connection.getNamespaceName().toString(), exchangeName);
->>>>>>> b013bf2a
             connection.getPulsarService().getOrderedExecutor().executeOrdered(amqpExchange, SafeRunnable.safeRun(() -> {
                 CompletableFuture<Position> position = amqpExchange.writeMessageAsync(message, routingKey);
                 position.whenComplete((position1, throwable) -> {
