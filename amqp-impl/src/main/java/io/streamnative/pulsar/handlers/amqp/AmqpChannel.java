/**
 * Licensed under the Apache License, Version 2.0 (the "License");
 * you may not use this file except in compliance with the License.
 * You may obtain a copy of the License at
 *
 *     http://www.apache.org/licenses/LICENSE-2.0
 *
 * Unless required by applicable law or agreed to in writing, software
 * distributed under the License is distributed on an "AS IS" BASIS,
 * WITHOUT WARRANTIES OR CONDITIONS OF ANY KIND, either express or implied.
 * See the License for the specific language governing permissions and
 * limitations under the License.
 */
package io.streamnative.pulsar.handlers.amqp;

import java.util.concurrent.atomic.AtomicBoolean;
import lombok.extern.log4j.Log4j2;
import org.apache.pulsar.broker.PulsarServerException;
import org.apache.pulsar.broker.PulsarService;
import org.apache.pulsar.client.admin.PulsarAdminException;
import org.apache.qpid.server.bytebuffer.QpidByteBuffer;
import org.apache.qpid.server.exchange.ExchangeDefaults;
import org.apache.qpid.server.protocol.ErrorCodes;
import org.apache.qpid.server.protocol.v0_8.AMQShortString;
import org.apache.qpid.server.protocol.v0_8.FieldTable;
<<<<<<< HEAD
import org.apache.qpid.server.protocol.v0_8.transport.AMQFrame;
=======
import org.apache.qpid.server.protocol.v0_8.transport.AMQMethodBody;
>>>>>>> 23e1b918
import org.apache.qpid.server.protocol.v0_8.transport.AccessRequestOkBody;
import org.apache.qpid.server.protocol.v0_8.transport.BasicContentHeaderProperties;
import org.apache.qpid.server.protocol.v0_8.transport.MethodRegistry;
import org.apache.qpid.server.protocol.v0_8.transport.ServerChannelMethodProcessor;

/**
 * Amqp Channel level method processor.
 */
@Log4j2
public class AmqpChannel implements ServerChannelMethodProcessor {

    private final int channelId;
    private final AmqpConnection connection;
    private final AtomicBoolean blocking = new AtomicBoolean(false);
    private final AtomicBoolean closing = new AtomicBoolean(false);

    public AmqpChannel(int channelId, AmqpConnection connection) {
        this.channelId = channelId;
        this.connection = connection;
    }

    @Override
    public void receiveAccessRequest(AMQShortString realm, boolean exclusive, boolean passive, boolean active,
        boolean write, boolean read) {
        if (log.isDebugEnabled()) {
            log.debug(
                "RECV[{}] AccessRequest[ realm: {}, exclusive: {}, passive: {}, active: {}, write: {}, read: {} ]",
                channelId, realm, exclusive, passive, active, write, read);
        }

        MethodRegistry methodRegistry = connection.getMethodRegistry();

        // We don't implement access control class, but to keep clients happy that expect it always use the "0" ticket.
        AccessRequestOkBody response = methodRegistry.createAccessRequestOkBody(0);
        connection.writeFrame(response.generateFrame(channelId));

    }

    @Override
    public void receiveExchangeDeclare(AMQShortString exchange, AMQShortString type, boolean passive, boolean durable,
<<<<<<< HEAD
        boolean autoDelete, boolean internal, boolean nowait, FieldTable arguments) {
=======
            boolean autoDelete, boolean internal, boolean nowait, FieldTable arguments) {
        if (log.isDebugEnabled()) {
            log.debug("RECV[{}] ExchangeDeclare[ exchange: {},"
                            + " type: {}, passive: {}, durable: {}, autoDelete: {}, internal: {}, "
                            + "nowait: {}, arguments: {} ]", channelId, exchange,
                    type, passive, durable, autoDelete, internal, nowait, arguments);
        }
>>>>>>> 23e1b918

        final MethodRegistry methodRegistry = connection.getMethodRegistry();
        final AMQMethodBody declareOkBody = methodRegistry.createExchangeDeclareOkBody();

        if (isDefaultExchange(exchange)) {
            if (!AMQShortString.createAMQShortString(ExchangeDefaults.DIRECT_EXCHANGE_CLASS).equals(type)) {
                StringBuffer sb = new StringBuffer();
                sb.append("Attempt to redeclare default exchange: of type")
                        .append(ExchangeDefaults.DIRECT_EXCHANGE_CLASS).append("to").append(type).append(".");
                connection.sendConnectionClose(ErrorCodes.NOT_ALLOWED, sb.toString(), channelId);
            } else {
                // if declare a default exchange, return success.
                connection.writeFrame(declareOkBody.generateFrame(channelId));
            }
        } else {
            String name = exchange.toString();

            // create new exchange, on first step, we just create a Pulsar Topic.
            // TODO need to associate with VHost/namespace.
            if (PulsarService.State.Started == connection.getPulsarService().getState()) {
                try {
                    if (durable) {
                        // use sync create.
                        connection.getPulsarService().getAdminClient().topics().createNonPartitionedTopic(name);
                    } else {
                        // TODO create nonPersistent Topic for nonDurable Exchange.
                    }
                } catch (PulsarAdminException e) {
                    connection.sendConnectionClose(ErrorCodes.INTERNAL_ERROR,
                            "Catch a PulsarAdminException: " + e.getMessage() + ". ", channelId);
                } catch (PulsarServerException e) {
                    connection.sendConnectionClose(ErrorCodes.INTERNAL_ERROR,
                            "Catch a PulsarServerException: " + e.getMessage() + ". ", channelId);
                }
                connection.writeFrame(declareOkBody.generateFrame(channelId));
            } else {
                connection.sendConnectionClose(ErrorCodes.INTERNAL_ERROR, "PulsarService not start.", channelId);
            }
        }
    }

    @Override
    public void receiveExchangeDelete(AMQShortString exchange, boolean ifUnused, boolean nowait) {

    }

    @Override
    public void receiveExchangeBound(AMQShortString exchange, AMQShortString routingKey, AMQShortString queue) {

    }

    @Override
    public void receiveQueueDeclare(AMQShortString queue, boolean passive, boolean durable, boolean exclusive,
        boolean autoDelete, boolean nowait, FieldTable arguments) {

    }

    @Override
    public void receiveQueueBind(AMQShortString queue, AMQShortString exchange, AMQShortString bindingKey,
        boolean nowait, FieldTable arguments) {

    }

    @Override
    public void receiveQueuePurge(AMQShortString queue, boolean nowait) {

    }

    @Override
    public void receiveQueueDelete(AMQShortString queue, boolean ifUnused, boolean ifEmpty, boolean nowait) {

    }

    @Override
    public void receiveQueueUnbind(AMQShortString queue, AMQShortString exchange, AMQShortString bindingKey,
        FieldTable arguments) {

    }

    @Override
    public void receiveBasicRecover(boolean requeue, boolean sync) {

    }

    @Override
    public void receiveBasicQos(long prefetchSize, int prefetchCount, boolean global) {

    }

    @Override
    public void receiveBasicConsume(AMQShortString queue, AMQShortString consumerTag, boolean noLocal, boolean noAck,
        boolean exclusive, boolean nowait, FieldTable arguments) {

    }

    @Override
    public void receiveBasicCancel(AMQShortString consumerTag, boolean noWait) {

    }

    @Override
    public void receiveBasicPublish(AMQShortString exchange, AMQShortString routingKey, boolean mandatory,
        boolean immediate) {

    }

    @Override
    public void receiveBasicGet(AMQShortString queue, boolean noAck) {

    }

    @Override
    public void receiveChannelFlow(boolean active) {

    }

    @Override
    public void receiveChannelFlowOk(boolean active) {

    }

    @Override
    public void receiveChannelClose(int replyCode, AMQShortString replyText, int classId, int methodId) {
        if (log.isDebugEnabled()) {
            log.debug("RECV[{}] ChannelClose[replyCode: {} replyText: {} classId: {} methodId: {}",
                channelId, replyCode, replyText, classId, methodId);
        }
        // TODO 处理未完成的客户端请求
        processAsync();
        connection.closeChannel(this);
        connection.writeFrame(new AMQFrame(getChannelId(), connection.getMethodRegistry().createChannelCloseOkBody()));
    }

    @Override
    public void receiveChannelCloseOk() {
        if (log.isDebugEnabled()) {
            log.debug("RECV[ {} ] ChannelCloseOk", channelId);
        }

        connection.closeChannelOk(getChannelId());
    }

    @Override
    public void receiveMessageContent(QpidByteBuffer data) {

    }

    @Override
    public void receiveMessageHeader(BasicContentHeaderProperties properties, long bodySize) {

    }

    @Override
    public boolean ignoreAllButCloseOk() {
        return false;
    }

    @Override
    public void receiveBasicNack(long deliveryTag, boolean multiple, boolean requeue) {

    }

    @Override
    public void receiveBasicAck(long deliveryTag, boolean multiple) {

    }

    @Override
    public void receiveBasicReject(long deliveryTag, boolean requeue) {

    }

    @Override
    public void receiveTxSelect() {

    }

    @Override
    public void receiveTxCommit() {

    }

    @Override
    public void receiveTxRollback() {

    }

    @Override
    public void receiveConfirmSelect(boolean nowait) {

    }

<<<<<<< HEAD
    public void receivedComplete() {
        processAsync();
    }

    private void sendChannelClose(int cause, final String message) {
        connection.closeChannelAndWriteFrame(this, cause, message);
    }

    public void processAsync() {

    }

    public void close() {
        // TODO
    }

    public synchronized void block() {
        // TODO
    }

    public synchronized void unblock() {
        // TODO
    }

    public int getChannelId() {
        return channelId;
    }

    public boolean isClosing() {
        return closing.get() || connection.isClosing();
=======
    private boolean isDefaultExchange(final AMQShortString exchangeName) {
        return exchangeName == null || AMQShortString.EMPTY_STRING.equals(exchangeName);
>>>>>>> 23e1b918
    }
}<|MERGE_RESOLUTION|>--- conflicted
+++ resolved
@@ -23,11 +23,8 @@
 import org.apache.qpid.server.protocol.ErrorCodes;
 import org.apache.qpid.server.protocol.v0_8.AMQShortString;
 import org.apache.qpid.server.protocol.v0_8.FieldTable;
-<<<<<<< HEAD
+import org.apache.qpid.server.protocol.v0_8.transport.AMQMethodBody;
 import org.apache.qpid.server.protocol.v0_8.transport.AMQFrame;
-=======
-import org.apache.qpid.server.protocol.v0_8.transport.AMQMethodBody;
->>>>>>> 23e1b918
 import org.apache.qpid.server.protocol.v0_8.transport.AccessRequestOkBody;
 import org.apache.qpid.server.protocol.v0_8.transport.BasicContentHeaderProperties;
 import org.apache.qpid.server.protocol.v0_8.transport.MethodRegistry;
@@ -68,9 +65,6 @@
 
     @Override
     public void receiveExchangeDeclare(AMQShortString exchange, AMQShortString type, boolean passive, boolean durable,
-<<<<<<< HEAD
-        boolean autoDelete, boolean internal, boolean nowait, FieldTable arguments) {
-=======
             boolean autoDelete, boolean internal, boolean nowait, FieldTable arguments) {
         if (log.isDebugEnabled()) {
             log.debug("RECV[{}] ExchangeDeclare[ exchange: {},"
@@ -78,7 +72,6 @@
                             + "nowait: {}, arguments: {} ]", channelId, exchange,
                     type, passive, durable, autoDelete, internal, nowait, arguments);
         }
->>>>>>> 23e1b918
 
         final MethodRegistry methodRegistry = connection.getMethodRegistry();
         final AMQMethodBody declareOkBody = methodRegistry.createExchangeDeclareOkBody();
@@ -271,7 +264,6 @@
 
     }
 
-<<<<<<< HEAD
     public void receivedComplete() {
         processAsync();
     }
@@ -302,9 +294,8 @@
 
     public boolean isClosing() {
         return closing.get() || connection.isClosing();
-=======
+      
     private boolean isDefaultExchange(final AMQShortString exchangeName) {
         return exchangeName == null || AMQShortString.EMPTY_STRING.equals(exchangeName);
->>>>>>> 23e1b918
     }
 }