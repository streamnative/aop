/**
 * Licensed under the Apache License, Version 2.0 (the "License");
 * you may not use this file except in compliance with the License.
 * You may obtain a copy of the License at
 *
 *     http://www.apache.org/licenses/LICENSE-2.0
 *
 * Unless required by applicable law or agreed to in writing, software
 * distributed under the License is distributed on an "AS IS" BASIS,
 * WITHOUT WARRANTIES OR CONDITIONS OF ANY KIND, either express or implied.
 * See the License for the specific language governing permissions and
 * limitations under the License.
 */
package io.streamnative.pulsar.handlers.amqp;

import lombok.Getter;
import lombok.Setter;
import org.apache.pulsar.broker.ServiceConfiguration;
import org.apache.pulsar.common.configuration.Category;
import org.apache.pulsar.common.configuration.FieldContext;

/**
 * Amqp on Pulsar service configuration object.
 */
@Getter
@Setter
public class AmqpServiceConfiguration extends ServiceConfiguration {

    @Category
    private static final String CATEGORY_AMQP = "AMQP on Pulsar";
    @Category
    private static final String CATEGORY_AMQP_PROXY = "AMQP Proxy";

    //
    // --- AMQP on Pulsar Broker configuration ---
    //

    @FieldContext(
            category = CATEGORY_AMQP,
            required = true,
            doc = "Amqp on Pulsar Broker tenant"
    )
    private String amqpTenant = "public";

    @FieldContext(
            category = CATEGORY_AMQP,
            required = true,
            doc = "The tenant used for storing Amqp metadata topics"
    )
    private String amqpMetadataTenant = "public";

    @FieldContext(
            category = CATEGORY_AMQP,
            required = true,
            doc = "The namespace used for storing Amqp metadata topics"
    )
    private String amqpMetadataNamespace = "__amqp";

    @FieldContext(
            category = CATEGORY_AMQP,
            required = false,
            doc = "The namespace used for storing Amqp metadata topics"
    )
    private String amqpListeners;

    @FieldContext(
        category = CATEGORY_AMQP,
        required = true,
        doc = "The maximum number of channels which can exist concurrently on a connection."
    )
    private int amqpMaxNoOfChannels = 64;

    @FieldContext(
        category = CATEGORY_AMQP,
        required = true,
        doc = "The maximum frame size on a connection."
    )
    private int amqpMaxFrameSize = 4 * 1024 * 1024;

    @FieldContext(
        category = CATEGORY_AMQP,
        required = true,
        doc = "The default heartbeat timeout on broker"
    )
    private int amqpHeartBeat = 60 * 1000;

    @FieldContext(
        category = CATEGORY_AMQP_PROXY,
        required = false,
        doc = "The amqp proxy port"
    )
    private int amqpProxyPort = 5682;

    @FieldContext(
            category = CATEGORY_AMQP_PROXY,
            required = false,
            doc = "Whether start amqp protocol handler with proxy"
    )
    private boolean amqpProxyEnable = false;

    @FieldContext(
            category = CATEGORY_AMQP,
            required = true,
            doc = "The aop admin service port"
    )
    private int amqpAdminPort = 15673;
<<<<<<< HEAD
=======

>>>>>>> 555e8c2a
}<|MERGE_RESOLUTION|>--- conflicted
+++ resolved
@@ -104,8 +104,5 @@
             doc = "The aop admin service port"
     )
     private int amqpAdminPort = 15673;
-<<<<<<< HEAD
-=======
 
->>>>>>> 555e8c2a
 }