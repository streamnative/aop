--- conflicted
+++ resolved
@@ -23,6 +23,7 @@
 import org.apache.pulsar.broker.namespace.NamespaceBundleOwnershipListener;
 import org.apache.pulsar.common.naming.NamespaceBundle;
 import org.apache.pulsar.common.naming.NamespaceName;
+import org.apache.zookeeper.ZooKeeper;
 
 /**
  * Connection container, listen bundle unload event, release connection resource.
@@ -30,7 +31,6 @@
 @Slf4j
 public class ConnectionContainer {
 
-<<<<<<< HEAD
     public static ZooKeeper zooKeeper;
     private static Map<NamespaceName, Set<AmqpConnection>> connectionMap = Maps.newConcurrentMap();
 
@@ -41,21 +41,6 @@
             public void onLoad(NamespaceBundle namespaceBundle) {
                 log.info("ConnectionContainer [onLoad] namespaceBundle: {}", namespaceBundle);
 //                ExchangeContainer.initBuildInExchange(namespaceBundle.getNamespaceObject());
-=======
-    private ExchangeContainer exchangeContainer;
-    private static Map<NamespaceName, Set<AmqpConnection>> connectionMap = Maps.newConcurrentMap();
-
-    public ConnectionContainer(PulsarService pulsarService, ExchangeContainer exchangeContainer) {
-        this.exchangeContainer = exchangeContainer;
-        pulsarService.getNamespaceService().addNamespaceBundleOwnershipListener(new NamespaceBundleOwnershipListener() {
-            @Override
-            public void onLoad(NamespaceBundle namespaceBundle) {
-                int brokerPort = pulsarService.getBrokerListenPort().isPresent()
-                        ? pulsarService.getBrokerListenPort().get() : 0;
-                log.info("ConnectionContainer [onLoad] namespaceBundle: {}, brokerPort: {}",
-                        namespaceBundle, brokerPort);
-                ConnectionContainer.this.exchangeContainer.initBuildInExchange(namespaceBundle.getNamespaceObject());
->>>>>>> 7d2667f4
             }
 
             @Override
