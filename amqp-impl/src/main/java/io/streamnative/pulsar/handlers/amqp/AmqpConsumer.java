--- conflicted
+++ resolved
@@ -36,7 +36,6 @@
 import org.apache.pulsar.broker.service.Subscription;
 import org.apache.pulsar.broker.service.persistent.PersistentSubscription;
 import org.apache.pulsar.common.api.proto.PulsarApi;
-import org.apache.pulsar.common.naming.NamespaceName;
 import org.apache.qpid.server.protocol.v0_8.AMQShortString;
 
 /**
@@ -53,8 +52,6 @@
 
     private final String queueName;
 
-    private final NamespaceName namespaceName;
-
     /**
      * map(exchangeName,treeMap(indexPosition,msgPosition)) .
      */
@@ -66,14 +63,13 @@
         String appId, Map<String, String> metadata, boolean readCompacted,
         PulsarApi.CommandSubscribe.InitialPosition subscriptionInitialPosition,
         PulsarApi.KeySharedMeta keySharedMeta, AmqpChannel channel, String consumerTag, String queueName,
-        boolean autoAck, NamespaceName namespaceName) throws BrokerServiceException {
+        boolean autoAck) throws BrokerServiceException {
         super(subscription, subType, topicName, consumerId, priorityLevel, consumerName, maxUnackedMessages,
             cnx, appId, metadata, readCompacted, subscriptionInitialPosition, keySharedMeta);
         this.channel = channel;
         this.autoAck = autoAck;
         this.consumerTag = consumerTag;
         this.queueName = queueName;
-        this.namespaceName = namespaceName;
         unAckMessages = new ConcurrentHashMap<>();
     }
 
@@ -165,11 +161,7 @@
     }
 
     public AmqpQueue getQueue() {
-<<<<<<< HEAD
-        return QueueContainer.getQueue(namespaceName, queueName);
-=======
-        return QueueContainer.getQueue(channel.getConnection().getNamespaceName().toString(), queueName);
->>>>>>> b013bf2a
+        return QueueContainer.getQueue(channel.getConnection().getNamespaceName(), queueName);
     }
 
     @Override
