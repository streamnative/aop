--- conflicted
+++ resolved
@@ -262,13 +262,8 @@
                         String exchangeTopicName = PersistentExchange.getExchangeTopicName(
                                 connection.getNamespaceName(), exchangeName);
                         try {
-<<<<<<< HEAD
                             PersistentTopic persistentTopic = (PersistentTopic) AmqpTopicManager.getOrCreateTopic(
-                                    topicName.toString(), true);
-=======
-                            PersistentTopic persistentTopic = (PersistentTopic) amqpTopicManager.getOrCreateTopic(
                                     exchangeTopicName, true);
->>>>>>> 15b5fffc
                             if (persistentTopic == null) {
                                 connection.sendConnectionClose(INTERNAL_ERROR,
                                         "AOP Create Exchange failed.", channelId);
@@ -408,13 +403,8 @@
                 try {
                     String queueTopicName = PersistentQueue.getQueueTopicName(
                             connection.getNamespaceName(), queue.toString());
-<<<<<<< HEAD
                     PersistentTopic indexTopic = (PersistentTopic) AmqpTopicManager
-                            .getOrCreateTopic(indexTopicName, true);
-=======
-                    PersistentTopic indexTopic = (PersistentTopic) amqpTopicManager
                             .getOrCreateTopic(queueTopicName, true);
->>>>>>> 15b5fffc
                     amqpQueue = new PersistentQueue(queue.toString(), indexTopic, connection.getConnectionId(),
                             exclusive, autoDelete);
                 } catch (Exception e) {
@@ -473,11 +463,7 @@
             return;
         }
 
-<<<<<<< HEAD
-        Topic topic = AmqpTopicManager.getOrCreateTopic(topicName.toString(), false);
-=======
-        Topic topic = amqpTopicManager.getOrCreateTopic(topicName, false);
->>>>>>> 15b5fffc
+        Topic topic = AmqpTopicManager.getOrCreateTopic(topicName, false);
         if (null == topic) {
             closeChannel(ErrorCodes.NOT_FOUND, "No such exchange: '" + exchange + "'");
         } else {
@@ -633,31 +619,6 @@
                 return;
             }
 
-<<<<<<< HEAD
-        String queueName = AMQShortString.toString(queue);
-        // TODO Temporarily treat queue as exchange
-        AmqpTopicManager.
-            getTopic(PersistentQueue.getIndexTopicName(connection.getNamespaceName(), queueName), false)
-            .whenComplete((topic, throwable) -> {
-                if (throwable != null) {
-                    closeChannel(ErrorCodes.NOT_FOUND, "No such queue, '" + queueName + "'");
-                } else {
-                    try {
-                        AmqpConsumer consumer = subscribe(consumerTag1, queueName, topic,
-                            noAck, exclusive);
-                        if (!nowait) {
-                            MethodRegistry methodRegistry = connection.getMethodRegistry();
-                            AMQMethodBody responseBody = methodRegistry.
-                                createBasicConsumeOkBody(AMQShortString.
-                                    createAMQShortString(consumer.getConsumerTag()));
-                            connection.writeFrame(responseBody.generateFrame(channelId));
-                        }
-                    } catch (Exception e) {
-                        closeChannel(ErrorCodes.SYNTAX_ERROR, e.getMessage());
-                        log.error("BasicConsume error queue:{} consumerTag:{} ex {}",
-                            queue, consumerTag, e.getMessage());
-                    }
-=======
             try {
                 AmqpConsumer consumer = subscribe(consumerTag1, queue.toString(), indexTopic,
                     noAck, exclusive);
@@ -667,7 +628,6 @@
                         createBasicConsumeOkBody(AMQShortString.
                             createAMQShortString(consumer.getConsumerTag()));
                     connection.writeFrame(responseBody.generateFrame(channelId));
->>>>>>> 15b5fffc
                 }
             } catch (Exception e) {
                 closeChannel(ErrorCodes.SYNTAX_ERROR, e.getMessage());
