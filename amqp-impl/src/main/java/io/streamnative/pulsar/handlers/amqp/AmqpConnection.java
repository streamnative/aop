--- conflicted
+++ resolved
@@ -72,16 +72,13 @@
     private volatile int currentClassId;
     private volatile int currentMethodId;
     private final AtomicBoolean orderlyClose = new AtomicBoolean(false);
-<<<<<<< HEAD
-    private ExchangeTopicManager exchangeTopicManager;
-=======
     private volatile int maxChannels;
     private volatile int maxFrameSize;
     private volatile int heartBeat;
     private NamespaceName namespaceName;
     private final Object channelAddRemoveLock = new Object();
     private AtomicBoolean blocked = new AtomicBoolean();
->>>>>>> 152e5281
+    private ExchangeTopicManager exchangeTopicManager;
 
     public AmqpConnection(PulsarService pulsarService, AmqpServiceConfiguration amqpConfig) {
         super(pulsarService, amqpConfig);
@@ -89,14 +86,11 @@
         this.protocolVersion = ProtocolVersion.v0_91;
         this.methodRegistry = new MethodRegistry(this.protocolVersion);
         this.bufferSender = new AmqpByteBufferSender(this);
-<<<<<<< HEAD
-        this.exchangeTopicManager = new ExchangeTopicManager(this);
-=======
         this.amqpConfig = amqpConfig;
         this.maxChannels = amqpConfig.getMaxNoOfChannels();
         this.maxFrameSize = amqpConfig.getMaxFrameSize();
         this.heartBeat = amqpConfig.getHeartBeat();
->>>>>>> 152e5281
+        this.exchangeTopicManager = new ExchangeTopicManager(this);
     }
 
     @Override
@@ -416,11 +410,6 @@
         this.bufferSender = sender;
     }
 
-<<<<<<< HEAD
-    public ExchangeTopicManager getExchangeTopicManager() {
-        return exchangeTopicManager;
-    }
-=======
     @VisibleForTesting
     public AmqpServiceConfiguration getAmqpConfig() {
         return amqpConfig;
@@ -576,5 +565,8 @@
         return heartBeat;
     }
 
->>>>>>> 152e5281
+
+    public ExchangeTopicManager getExchangeTopicManager() {
+        return exchangeTopicManager;
+    }
 }