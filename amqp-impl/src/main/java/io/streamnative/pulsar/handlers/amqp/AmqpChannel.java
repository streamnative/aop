/**
 * Licensed under the Apache License, Version 2.0 (the "License");
 * you may not use this file except in compliance with the License.
 * You may obtain a copy of the License at
 *
 *     http://www.apache.org/licenses/LICENSE-2.0
 *
 * Unless required by applicable law or agreed to in writing, software
 * distributed under the License is distributed on an "AS IS" BASIS,
 * WITHOUT WARRANTIES OR CONDITIONS OF ANY KIND, either express or implied.
 * See the License for the specific language governing permissions and
 * limitations under the License.
 */
package io.streamnative.pulsar.handlers.amqp;

import static org.apache.qpid.server.protocol.ErrorCodes.INTERNAL_ERROR;
import static org.apache.qpid.server.protocol.ErrorCodes.NOT_FOUND;
import static org.apache.qpid.server.transport.util.Functions.hex;
import com.google.common.annotations.VisibleForTesting;
import com.google.common.util.concurrent.Futures;
import com.google.common.util.concurrent.ListenableFuture;
import io.streamnative.pulsar.handlers.amqp.flow.AmqpFlowCreditManager;
import io.streamnative.pulsar.handlers.amqp.impl.InMemoryExchange;
import io.streamnative.pulsar.handlers.amqp.impl.InMemoryQueue;
import io.streamnative.pulsar.handlers.amqp.impl.PersistentExchange;
import io.streamnative.pulsar.handlers.amqp.impl.PersistentQueue;
import io.streamnative.pulsar.handlers.amqp.utils.MessageConvertUtils;
import java.io.UnsupportedEncodingException;
import java.util.ArrayList;
import java.util.Collection;
import java.util.HashMap;
import java.util.List;
import java.util.Map;
import java.util.UUID;
import java.util.concurrent.CompletableFuture;
import java.util.concurrent.ConcurrentHashMap;
import java.util.concurrent.ConcurrentLinkedQueue;
import java.util.concurrent.ExecutionException;
import java.util.concurrent.atomic.AtomicBoolean;
import lombok.extern.log4j.Log4j2;
import org.apache.bookkeeper.common.util.SafeRunnable;
import org.apache.bookkeeper.mledger.Position;
import org.apache.bookkeeper.mledger.impl.PositionImpl;
import org.apache.pulsar.broker.PulsarService;
import org.apache.pulsar.broker.service.BrokerServiceException;
import org.apache.pulsar.broker.service.Consumer;
import org.apache.pulsar.broker.service.Subscription;
import org.apache.pulsar.broker.service.Topic;
import org.apache.pulsar.broker.service.persistent.PersistentTopic;
import org.apache.pulsar.client.api.Message;
import org.apache.pulsar.common.api.proto.PulsarApi;
import org.apache.pulsar.common.naming.TopicDomain;
import org.apache.pulsar.common.naming.TopicName;
import org.apache.qpid.server.bytebuffer.QpidByteBuffer;
import org.apache.qpid.server.exchange.ExchangeDefaults;
import org.apache.qpid.server.message.MessageDestination;
import org.apache.qpid.server.protocol.ErrorCodes;
import org.apache.qpid.server.protocol.v0_8.AMQShortString;
import org.apache.qpid.server.protocol.v0_8.ConsumerTagInUseException;
import org.apache.qpid.server.protocol.v0_8.FieldTable;
import org.apache.qpid.server.protocol.v0_8.IncomingMessage;
import org.apache.qpid.server.protocol.v0_8.transport.AMQFrame;
import org.apache.qpid.server.protocol.v0_8.transport.AMQMethodBody;
import org.apache.qpid.server.protocol.v0_8.transport.AccessRequestOkBody;
import org.apache.qpid.server.protocol.v0_8.transport.BasicAckBody;
import org.apache.qpid.server.protocol.v0_8.transport.BasicCancelOkBody;
import org.apache.qpid.server.protocol.v0_8.transport.BasicContentHeaderProperties;
import org.apache.qpid.server.protocol.v0_8.transport.BasicNackBody;
import org.apache.qpid.server.protocol.v0_8.transport.ConfirmSelectOkBody;
import org.apache.qpid.server.protocol.v0_8.transport.ContentBody;
import org.apache.qpid.server.protocol.v0_8.transport.ContentHeaderBody;
import org.apache.qpid.server.protocol.v0_8.transport.ExchangeBoundOkBody;
import org.apache.qpid.server.protocol.v0_8.transport.ExchangeDeleteOkBody;
import org.apache.qpid.server.protocol.v0_8.transport.MessagePublishInfo;
import org.apache.qpid.server.protocol.v0_8.transport.MethodRegistry;
import org.apache.qpid.server.protocol.v0_8.transport.QueueDeclareOkBody;
import org.apache.qpid.server.protocol.v0_8.transport.QueueDeleteOkBody;
import org.apache.qpid.server.protocol.v0_8.transport.ServerChannelMethodProcessor;
import org.apache.qpid.server.txn.AsyncCommand;
import org.apache.qpid.server.txn.ServerTransaction;

/**
 * Amqp Channel level method processor.
 */
@Log4j2
public class AmqpChannel implements ServerChannelMethodProcessor {

    private final int channelId;
    private final AmqpConnection connection;
    private final AtomicBoolean blocking = new AtomicBoolean(false);
    private final AtomicBoolean closing = new AtomicBoolean(false);
    private final java.util.Queue<AsyncCommand> unfinishedCommandsQueue = new ConcurrentLinkedQueue<>();
    private long confirmedMessageCounter;
    private volatile ServerTransaction transaction;
    private boolean confirmOnPublish;
    /** A channel has a default queue (the last declared) that is used when no queue name is explicitly set. */
    private volatile AmqpQueue defaultQueue;

    private final UnacknowledgedMessageMap unacknowledgedMessageMap;

    /** Maps from consumer tag to consumers instance. */
    private final Map<String, Consumer> tag2ConsumersMap = new ConcurrentHashMap<>();

    private final Map<String, AmqpConsumer> fetchConsumerMap = new ConcurrentHashMap<>();

    /**
     * The current message - which may be partial in the sense that not all frames have been received yet - which has
     * been received by this channel. As the frames are received the message gets updated and once all frames have been
     * received the message can then be routed.
     */
    private IncomingMessage currentMessage;

    private final String defaultSubscription = "defaultSubscription";
    public static final AMQShortString EMPTY_STRING = AMQShortString.createAMQShortString((String) null);
    /**
     * This tag is unique per subscription to a queue. The server returns this in response to a basic.consume request.
     */
    private volatile int consumerTag;

    /**
     * The delivery tag is unique per channel. This is pre-incremented before putting into the deliver frame so that
     * value of this represents the <b>last</b> tag sent out.
     */
    private volatile long deliveryTag = 0;
    private final AmqpFlowCreditManager creditManager;
    private final AtomicBoolean blockedOnCredit = new AtomicBoolean(false);
    public static final int DEFAULT_CONSUMER_PERMIT = 1000;

    public AmqpChannel(int channelId, AmqpConnection connection) {
        this.channelId = channelId;
        this.connection = connection;
        this.unacknowledgedMessageMap = new UnacknowledgedMessageMap(this);
        this.creditManager = new AmqpFlowCreditManager(0, 0);
    }

    @Override
    public void receiveAccessRequest(AMQShortString realm, boolean exclusive, boolean passive, boolean active,
                                     boolean write, boolean read) {
        if (log.isDebugEnabled()) {
            log.debug(
                    "RECV[{}] AccessRequest[ realm: {}, exclusive: {}, passive: {}, active: {}, write: {}, read: {} ]",
                    channelId, realm, exclusive, passive, active, write, read);
        }

        MethodRegistry methodRegistry = connection.getMethodRegistry();

        // We don't implement access control class, but to keep clients happy that expect it always use the "0" ticket.
        AccessRequestOkBody response = methodRegistry.createAccessRequestOkBody(0);
        connection.writeFrame(response.generateFrame(channelId));

    }

    @Override
    public void receiveExchangeDeclare(AMQShortString exchange, AMQShortString type, boolean passive, boolean durable,
                                       boolean autoDelete, boolean internal, boolean nowait, FieldTable arguments) {
        if (log.isDebugEnabled()) {
            log.debug("RECV[{}] ExchangeDeclare[ exchange: {},"
                            + " type: {}, passive: {}, durable: {}, autoDelete: {}, internal: {}, "
                            + "nowait: {}, arguments: {} ]", channelId, exchange,
                    type, passive, durable, autoDelete, internal, nowait, arguments);
        }

        String exchangeName = exchange.toString().
                replaceAll("\r", "").
                replaceAll("\n", "").trim();
        final MethodRegistry methodRegistry = connection.getMethodRegistry();
        final AMQMethodBody declareOkBody = methodRegistry.createExchangeDeclareOkBody();

        if (isDefaultExchange(exchange)) {
            if (!AMQShortString.createAMQShortString(ExchangeDefaults.DIRECT_EXCHANGE_CLASS).equals(type)) {
                StringBuffer sb = new StringBuffer();
                sb.append("Attempt to redeclare default exchange: of type")
                        .append(ExchangeDefaults.DIRECT_EXCHANGE_CLASS).append("to").append(type).append(".");
                connection.sendConnectionClose(ErrorCodes.NOT_ALLOWED, sb.toString(), channelId);
            } else {
                // in-memory integration
                if (!durable) {
                    InMemoryExchange inMemoryExchange = new InMemoryExchange(
                            exchangeName, AmqpExchange.Type.value(type.toString()), autoDelete);
                    ExchangeContainer.putExchange(connection.getNamespaceName(), exchange.toString(), inMemoryExchange);
                }
                if (!nowait) {
                    sync();
                    // if declare a default exchange, return success.
                    connection.writeFrame(declareOkBody.generateFrame(channelId));
                }
            }
        } else {
            AmqpExchange amqpExchange = ExchangeContainer.getExchange(connection.getNamespaceName(), exchangeName);
            if (passive) {
                if (null == amqpExchange) {
                    if (durable) {
                        TopicName topicName = TopicName.get(
                            TopicDomain.persistent.value(), connection.getNamespaceName(), exchangeName);
                        CompletableFuture<Topic> tf = AmqpTopicManager.getTopic(connection.getPulsarService(),
                                topicName.toString(),
                                false);
                        tf.whenComplete((t, e) -> {
                            if (e != null) {
                                closeChannel(INTERNAL_ERROR, e.getMessage());
                                return;
                            }
                            if (t == null) {
                                closeChannel(ErrorCodes.NOT_FOUND, "Unknown exchange: '" + exchangeName + "'");
                                return;
                            }
                            ExchangeContainer.
                                putExchange(connection.getNamespaceName(), exchangeName,
                                    new PersistentExchange(exchangeName, AmqpExchange.Type.value(
                                        type.toString()), (PersistentTopic) t, autoDelete));
                            if (!nowait) {
                                sync();
                                connection.writeFrame(declareOkBody.generateFrame(channelId));
                            }
                        });
                    } else {
                        closeChannel(ErrorCodes.NOT_FOUND, "Unknown exchange: '" + exchangeName + "'");
                    }
                } else if (!(type == null || type.length() == 0)
                        && !amqpExchange.getType().toString().equalsIgnoreCase(type.toString())) {
                    connection.sendConnectionClose(ErrorCodes.NOT_ALLOWED, "Attempt to redeclare exchange: '"
                            + exchangeName
                            + "' of type "
                            + amqpExchange.getType()
                            + " to "
                            + type
                            + ".", getChannelId());
                } else if (!nowait) {
                    sync();
                    connection.writeFrame(declareOkBody.generateFrame(getChannelId()));
                }
            } else {
                if (null != amqpExchange) {
                    if (!amqpExchange.getType().toString().equalsIgnoreCase(type.toString())
                            || !amqpExchange.getAutoDelete() == autoDelete
                            || !amqpExchange.getDurable() == durable) {
                        connection.sendConnectionClose(ErrorCodes.IN_USE, "Attempt to redeclare exchange: '"
                                + exchangeName
                                + "' of type "
                                + amqpExchange.getType()
                                + " to "
                                + type
                                + ".", getChannelId());
                    } else {
                        if (!nowait) {
                            sync();
                            connection.writeFrame(declareOkBody.generateFrame(channelId));
                        }
                    }
                } else {
                    // create new exchange, on first step, we just create a Pulsar Topic.
                    if (PulsarService.State.Started == connection.getPulsarService().getState()) {

                        if (!durable) {
                            // in-memory integration
                            InMemoryExchange inMemoryExchange = new InMemoryExchange(
                                    exchangeName, AmqpExchange.Type.value(type.toString()), autoDelete);
                            ExchangeContainer.putExchange(connection.getNamespaceName(),
                                    exchangeName, inMemoryExchange);
                            if (!nowait) {
                                sync();
                                connection.writeFrame(declareOkBody.generateFrame(channelId));
                            }
                            return;
                        }

                        String exchangeTopicName = PersistentExchange.getExchangeTopicName(
                                connection.getNamespaceName(), exchangeName);
                        try {
                            PersistentTopic persistentTopic =
                                    (PersistentTopic) AmqpTopicManager.getOrCreateTopic(connection.getPulsarService(),
                                    exchangeTopicName, true);
                            if (persistentTopic == null) {
                                connection.sendConnectionClose(INTERNAL_ERROR,
                                        "AOP Create Exchange failed.", channelId);
                                return;
                            }
                            ExchangeContainer.
                                    putExchange(connection.getNamespaceName(), exchangeName,
                                            new PersistentExchange(exchangeName, AmqpExchange.Type.value(
                                                    type.toString()), persistentTopic, autoDelete));
                            if (!nowait) {
                                sync();
                                connection.writeFrame(declareOkBody.generateFrame(channelId));
                            }
                        } catch (Exception e) {
                            log.error(channelId + "Exchange declare failed! exchangeName: " + exchangeName, e);
                            connection.sendConnectionClose(INTERNAL_ERROR, "AOP Create Exchange failed.", channelId);
                        }
                    } else {
                        connection.sendConnectionClose(INTERNAL_ERROR, "PulsarService not start.", channelId);
                    }
                }
            }
        }
    }

    @Override
    public void receiveExchangeDelete(AMQShortString exchange, boolean ifUnused, boolean nowait) {
        if (log.isDebugEnabled()) {
            log.debug("RECV[{}] ExchangeDelete[ exchange: {}, ifUnused: {}, nowait:{} ]", channelId, exchange, ifUnused,
                    nowait);
        }
        String exchangeName = exchange.toString().
                replaceAll("\r", "").
                replaceAll("\n", "").trim();
        if (isDefaultExchange(exchange)) {
            connection.sendConnectionClose(ErrorCodes.NOT_ALLOWED, "Default Exchange cannot be deleted. ", channelId);
        } else {
            AmqpExchange amqpExchange = ExchangeContainer.getExchange(connection.getNamespaceName(), exchangeName);
            if (null == amqpExchange) {
                closeChannel(ErrorCodes.NOT_FOUND, "No such exchange: '" + exchange + "'");
            } else {
                if (amqpExchange.getDurable()) {
                    PersistentTopic topic = (PersistentTopic) amqpExchange.getTopic();
                    if (ifUnused && topic.getSubscriptions().isEmpty()) {
                        closeChannel(ErrorCodes.IN_USE, "Exchange has bindings. ");
                    } else {
                        try {
                            ExchangeContainer.deleteExchange(connection.getNamespaceName(), exchangeName);
                            topic.delete().get();
                            ExchangeDeleteOkBody responseBody = connection.getMethodRegistry().
                                    createExchangeDeleteOkBody();
                            connection.writeFrame(responseBody.generateFrame(channelId));
                        } catch (Exception e) {
                            connection.sendConnectionClose(INTERNAL_ERROR,
                                    "Catch a PulsarAdminException: " + e.getMessage() + ". ", channelId);
                        }
                    }
                } else {
                    // Is this exchange in used?
                    if (amqpExchange.getQueueSize() > 0) {
                        closeChannel(ErrorCodes.IN_USE, "Exchange has bindings. ");
                    }
                    ExchangeContainer.deleteExchange(connection.getNamespaceName(), exchangeName);
                    ExchangeDeleteOkBody responseBody = connection.getMethodRegistry().createExchangeDeleteOkBody();
                    connection.writeFrame(responseBody.generateFrame(channelId));
                }
            }
        }
    }

    @Override
    public void receiveExchangeBound(AMQShortString exchange, AMQShortString routingKey, AMQShortString queueName) {
        if (log.isDebugEnabled()) {
            log.debug("RECV[{}] ExchangeBound[ exchange: {}, routingKey: {}, queue:{} ]", channelId, exchange,
                    routingKey, queueName);
        }
        int replyCode;
        StringBuilder replyText = new StringBuilder();
        TopicName topicName = TopicName.get(TopicDomain.persistent.value(),
                connection.getNamespaceName(), exchange.toString());

        Topic topic = AmqpTopicManager.getOrCreateTopic(connection.getPulsarService(), topicName.toString(), false);
        if (null == topic) {
            replyCode = ExchangeBoundOkBody.EXCHANGE_NOT_FOUND;
            replyText = replyText.insert(0, "Exchange '").append(exchange).append("' not found");
        } else {
            List<String> subs = topic.getSubscriptions().keys();
            if (null == subs || subs.isEmpty()) {
                replyCode = ExchangeBoundOkBody.QUEUE_NOT_FOUND;
                replyText = replyText.insert(0, "Queue '").append(queueName).append("' not found");
            } else {
                replyCode = ExchangeBoundOkBody.OK;
                replyText = null;
            }
        }
        MethodRegistry methodRegistry = connection.getMethodRegistry();
        ExchangeBoundOkBody exchangeBoundOkBody = methodRegistry
                .createExchangeBoundOkBody(replyCode, AMQShortString.validValueOf(replyText));
        connection.writeFrame(exchangeBoundOkBody.generateFrame(channelId));
    }

    @Override
    public void receiveQueueDeclare(AMQShortString queue, boolean passive, boolean durable, boolean exclusive,
                                    boolean autoDelete, boolean nowait, FieldTable arguments) {
        if (log.isDebugEnabled()) {
            log.debug(
                    "RECV[{}] QueueDeclare[ queue: {}, passive: {}, durable:{}, "
                            + "exclusive:{}, autoDelete:{}, nowait:{}, arguments:{} ]",
                    channelId, queue, passive, durable, exclusive, autoDelete, nowait, arguments);
        }
        if ((queue == null) || (queue.length() == 0)) {
            queue = AMQShortString.createAMQShortString("tmp_" + UUID.randomUUID());
        }
        AmqpQueue amqpQueue = QueueContainer.getQueue(connection.getNamespaceName(), queue.toString());
        if (passive) {
            if (null == amqpQueue) {
                closeChannel(ErrorCodes.NOT_FOUND, "No such queue: '" + queue.toString() + "'");
            } else {
                checkExclusiveQueue(amqpQueue);
                setDefaultQueue(amqpQueue);
                MethodRegistry methodRegistry = connection.getMethodRegistry();
                QueueDeclareOkBody responseBody = methodRegistry.createQueueDeclareOkBody(queue, 0, 0);
                connection.writeFrame(responseBody.generateFrame(channelId));
            }
        } else {
            checkExclusiveQueue(amqpQueue);
            if (amqpQueue != null) {
                MethodRegistry methodRegistry = connection.getMethodRegistry();
                QueueDeclareOkBody responseBody = methodRegistry.createQueueDeclareOkBody(queue, 0, 0);
                connection.writeFrame(responseBody.generateFrame(channelId));
                return;
            }
            if (!durable) {
                // in-memory integration
                amqpQueue = new InMemoryQueue(queue.toString(), connection.getConnectionId(), exclusive, autoDelete);
            } else {
                try {
                    String queueTopicName = PersistentQueue.getQueueTopicName(
                            connection.getNamespaceName(), queue.toString());
                    PersistentTopic indexTopic = (PersistentTopic) AmqpTopicManager
                            .getOrCreateTopic(connection.getPulsarService(), queueTopicName, true);
                    amqpQueue = new PersistentQueue(queue.toString(), indexTopic, connection.getConnectionId(),
                            exclusive, autoDelete);
                } catch (Exception e) {
                    log.error(channelId + "Queue declare failed! queueName: {}", queue.toString());
                    connection.sendConnectionClose(INTERNAL_ERROR, "AOP Create Queue failed.", channelId);
                    return;
                }
            }
            QueueContainer.putQueue(connection.getNamespaceName(), queue.toString(), amqpQueue);
            setDefaultQueue(amqpQueue);
            // return success.
            // when call QueueBind, then create Pulsar sub.
            MethodRegistry methodRegistry = connection.getMethodRegistry();
            QueueDeclareOkBody responseBody = methodRegistry.createQueueDeclareOkBody(queue, 0, 0);
            connection.writeFrame(responseBody.generateFrame(channelId));
        }
    }

    @Override
    public void receiveQueueBind(AMQShortString queue, AMQShortString exchange, AMQShortString bindingKey,
                                 boolean nowait, FieldTable argumentsTable) {
        if (log.isDebugEnabled()) {
            log.debug("RECV[{}] QueueBind[ queue: {}, exchange: {}, bindingKey:{}, nowait:{}, arguments:{} ]",

                    channelId, queue, exchange, bindingKey, nowait, argumentsTable);
        }
        Map<String, Object> arguments = FieldTable.convertToMap(argumentsTable);

        AmqpQueue amqpQueue;
        if (queue == null) {
            amqpQueue = getDefaultQueue();
            if (amqpQueue != null) {
                if (bindingKey == null) {
                    bindingKey = AMQShortString.valueOf(amqpQueue.getName());
                }
            }
        } else {
            amqpQueue = QueueContainer.getQueue(connection.getNamespaceName(), queue.toString());
        }
        if (amqpQueue == null) {
            closeChannel(ErrorCodes.NOT_FOUND, "No such queue: '" + queue.toString() + "'");
            return;
        }
        checkExclusiveQueue(amqpQueue);

        AmqpExchange amqpExchange = ExchangeContainer.getExchange(connection.getNamespaceName(), exchange.toString());
        if (amqpExchange == null) {
            closeChannel(ErrorCodes.NOT_FOUND, "No such exchange: '" + exchange + "'");
<<<<<<< HEAD
        } else {
            AmqpMessageRouter messageRouter = AbstractAmqpMessageRouter.generateRouter(amqpExchange.getType(),
                    connection.getPulsarService().getBrokerService().executor());
            if (messageRouter == null) {
                connection.sendConnectionClose(INTERNAL_ERROR, "Unsupported router type!", channelId);
                return;
            }
=======
            return;
        }
>>>>>>> e7b1f41b

        AmqpMessageRouter messageRouter = AbstractAmqpMessageRouter.generateRouter(amqpExchange.getType());
        if (messageRouter == null) {
            connection.sendConnectionClose(INTERNAL_ERROR, "Unsupported router type!", channelId);
            return;
        }

<<<<<<< HEAD
            try {
                amqpQueue.bindExchange(amqpExchange, messageRouter, AMQShortString.toString(bindingKey), arguments);
                MethodRegistry methodRegistry = connection.getMethodRegistry();
                AMQMethodBody responseBody = methodRegistry.createQueueBindOkBody();
                connection.writeFrame(responseBody.generateFrame(channelId));
            } catch (Exception e) {
                log.warn("Failed to bind queue[{}] with exchange[{}].", queue, exchange, e);
                connection.sendConnectionClose(INTERNAL_ERROR,
                        "Catch a PulsarAdminException: " + e.getMessage() + ". ", channelId);
            }
=======
        // in-memory integration
        if (amqpQueue instanceof InMemoryQueue && amqpExchange instanceof InMemoryExchange) {
            amqpQueue.bindExchange(amqpExchange, messageRouter, AMQShortString.toString(bindingKey), arguments);
            AMQMethodBody responseBody = connection.getMethodRegistry().createQueueBindOkBody();
            connection.writeFrame(responseBody.generateFrame(channelId));
            return;
        }

        try {
            amqpQueue.bindExchange(amqpExchange, messageRouter, AMQShortString.toString(bindingKey), arguments);
            MethodRegistry methodRegistry = connection.getMethodRegistry();
            AMQMethodBody responseBody = methodRegistry.createQueueBindOkBody();
            connection.writeFrame(responseBody.generateFrame(channelId));
        } catch (Exception e) {
            connection.sendConnectionClose(INTERNAL_ERROR,
                "Catch a PulsarAdminException: " + e.getMessage() + ". ", channelId);
>>>>>>> e7b1f41b
        }

    }

    @Override
    public void receiveQueuePurge(AMQShortString queue, boolean nowait) {
        if (log.isDebugEnabled()) {
            log.debug("RECV[{}] QueuePurge[ queue: {}, nowait:{} ]", channelId, queue, nowait);
        }
        // not support in first stage.
        connection.sendConnectionClose(ErrorCodes.UNSUPPORTED_CLIENT_PROTOCOL_ERROR, "Not support yet.", channelId);
        //        MethodRegistry methodRegistry = connection.getMethodRegistry();
        //        AMQMethodBody responseBody = methodRegistry.createQueuePurgeOkBody(0);
        //        connection.writeFrame(responseBody.generateFrame(channelId));
    }

    @Override
    public void receiveQueueDelete(AMQShortString queue, boolean ifUnused, boolean ifEmpty, boolean nowait) {
        if (log.isDebugEnabled()) {
            log.debug("RECV[{}] QueueDelete[ queue: {}, ifUnused:{}, ifEmpty:{}, nowait:{} ]", channelId, queue,
                    ifUnused, ifEmpty, nowait);
        }
        // TODO
        // return success.
        MethodRegistry methodRegistry = connection.getMethodRegistry();
        QueueDeleteOkBody responseBody = methodRegistry.createQueueDeleteOkBody(1);
        connection.writeFrame(responseBody.generateFrame(channelId));

    }

    @Override
    public void receiveQueueUnbind(AMQShortString queue, AMQShortString exchange, AMQShortString bindingKey,
                                   FieldTable arguments) {
        if (log.isDebugEnabled()) {
            log.debug("RECV[{}] QueueUnbind[ queue: {}, exchange:{}, bindingKey:{}, arguments:{} ]", channelId, queue,
                    exchange, bindingKey, arguments);
        }

        // in-memory integration
        AmqpQueue amqpQueue = QueueContainer.getQueue(connection.getNamespaceName(), queue.toString());
        checkExclusiveQueue(amqpQueue);
        AmqpExchange amqpExchange = ExchangeContainer.
                getExchange(connection.getNamespaceName(), exchange.toString());
        if (amqpQueue instanceof InMemoryQueue && amqpExchange instanceof InMemoryExchange) {
            amqpQueue.unbindExchange(amqpExchange);
            AMQMethodBody responseBody = connection.getMethodRegistry().createQueueUnbindOkBody();
            connection.writeFrame(responseBody.generateFrame(channelId));
        }

        TopicName topicName = TopicName.get(TopicDomain.persistent.value(),
                connection.getNamespaceName(), exchange.toString());

        Topic topic = AmqpTopicManager.getOrCreateTopic(connection.getPulsarService(), topicName.toString(), false);
        if (null == topic) {
            connection.sendConnectionClose(INTERNAL_ERROR, "exchange not found.", channelId);
        } else {
            try {
                amqpQueue.unbindExchange(amqpExchange);
                final AMQMethodBody responseBody = connection.getMethodRegistry().createQueueUnbindOkBody();
                connection.writeFrame(responseBody.generateFrame(channelId));
            } catch (Exception e) {
                connection.sendConnectionClose(INTERNAL_ERROR, "unbind failed:" + e.getMessage(), channelId);
            }
        }
    }



    @Override
    public void receiveBasicQos(long prefetchSize, int prefetchCount, boolean global) {
        if (log.isDebugEnabled()) {
            log.debug("RECV[{}] BasicQos[prefetchSize: {} prefetchCount: {} global: {}]",
                channelId, prefetchSize, prefetchCount, global);
        }
        if (prefetchSize > 0) {
            closeChannel(ErrorCodes.NOT_IMPLEMENTED, "prefetchSize not supported ");
        }
        creditManager.setCreditLimits(0, prefetchCount);
        if (creditManager.hasCredit() && isBlockedOnCredit()) {
            unBlockedOnCredit();
        }
        MethodRegistry methodRegistry = connection.getMethodRegistry();
        AMQMethodBody responseBody = methodRegistry.createBasicQosOkBody();
        connection.writeFrame(responseBody.generateFrame(getChannelId()));
    }

    @Override
    public void receiveBasicConsume(AMQShortString queue, AMQShortString consumerTag,
                                    boolean noLocal, boolean noAck, boolean exclusive,
                                    boolean nowait, FieldTable arguments) {

        if (log.isDebugEnabled()) {
            log.debug("RECV[{}] BasicConsume[queue:{} consumerTag:{} noLocal:{} noAck:{} exclusive:{} nowait:{}"
                    + "arguments:{}]", channelId, queue, consumerTag, noLocal, noAck, exclusive, nowait, arguments);
        }
        final String consumerTag1;
        if (consumerTag == null) {
            consumerTag1 = "consumerTag_" + getNextConsumerTag();
        } else {
            consumerTag1 = consumerTag.toString();
        }

        AmqpQueue amqpQueue = QueueContainer.getQueue(connection.getNamespaceName(), queue.toString());
        if (amqpQueue == null) {
            closeChannel(ErrorCodes.NOT_FOUND, "No such queue, '" + queue.toString() + "'");
            return;
        }
        checkExclusiveQueue(amqpQueue);
        // in-memory integration
        if (amqpQueue instanceof InMemoryQueue) {
            try {
                if (!nowait) {
                    MethodRegistry methodRegistry = connection.getMethodRegistry();
                    AMQMethodBody responseBody = methodRegistry.
                        createBasicConsumeOkBody(AMQShortString.createAMQShortString(consumerTag1));
                    connection.writeFrame(responseBody.generateFrame(channelId));
                    amqpQueue.readEntryAsync("ex1", 1, 1)
                        .whenComplete((entry, throwable) -> {
                            if (entry != null) {
                                try {
                                    connection.getAmqpOutputConverter().writeDeliver(
                                        MessageConvertUtils.entryToAmqpBody(entry),
                                        channelId,
                                        false,
                                        getNextDeliveryTag(),
                                        AMQShortString.createAMQShortString(consumerTag1));
                                } catch (Exception e) {
                                    closeChannel(ErrorCodes.SYNTAX_ERROR, e.getMessage());
                                }
                            }
                        });
                    return;
                }
            } catch (Exception e) {
                closeChannel(ErrorCodes.SYNTAX_ERROR, e.getMessage());
            }
        } else if (amqpQueue instanceof PersistentQueue) {
            PersistentTopic indexTopic = ((PersistentQueue) amqpQueue).getIndexTopic();
            if (indexTopic == null) {
                closeChannel(ErrorCodes.SYNTAX_ERROR, "system error");
                log.error("BasicConsume error queue`s indexTopic is null queue:{} consumerTag:{} ",
                    queue, consumerTag);
                return;
            }

            try {
                AmqpConsumer consumer = subscribe(consumerTag1, queue.toString(), indexTopic,
                    noAck, exclusive);
                if (!nowait) {
                    MethodRegistry methodRegistry = connection.getMethodRegistry();
                    AMQMethodBody responseBody = methodRegistry.
                        createBasicConsumeOkBody(AMQShortString.
                            createAMQShortString(consumer.getConsumerTag()));
                    connection.writeFrame(responseBody.generateFrame(channelId));
                }
            } catch (Exception e) {
                closeChannel(ErrorCodes.SYNTAX_ERROR, e.getMessage());
                log.error("BasicConsume error queue:{} consumerTag:{} ex {}",
                    queue, consumerTag, e.getMessage());
            }

        } else {
            closeChannel(ErrorCodes.SYNTAX_ERROR, "system error");
            log.error("BasicConsume error queue type not find queue:{} consumerTag:{} ",
                queue, consumerTag);
        }
    }

    private AmqpConsumer subscribe(String consumerTag, String queueName, Topic topic,
        boolean ack, boolean exclusive) throws ConsumerTagInUseException,
        InterruptedException, ExecutionException, BrokerServiceException {
        if (consumerTag == null) {
            consumerTag = "consumerTag_" + getNextConsumerTag();
        }

        if (tag2ConsumersMap.containsKey(consumerTag)) {
            throw new ConsumerTagInUseException("Consumer already exists with same consumerTag: " + consumerTag);
        }
        Subscription subscription = topic.getSubscription(defaultSubscription);
        AmqpConsumer consumer;
        try {
            if (subscription == null) {
                subscription = topic.createSubscription(defaultSubscription,
                    PulsarApi.CommandSubscribe.InitialPosition.Earliest, false).get();
            }
            consumer = new AmqpConsumer(subscription, exclusive ? PulsarApi.CommandSubscribe.SubType.Exclusive :
                PulsarApi.CommandSubscribe.SubType.Shared, topic.getName(), 0, 0,
                consumerTag, 0, connection.getServerCnx(), "", null,
                false, PulsarApi.CommandSubscribe.InitialPosition.Latest,
                null, this, consumerTag, queueName, ack);
            subscription.addConsumer(consumer);
            consumer.handleFlow(DEFAULT_CONSUMER_PERMIT);
            tag2ConsumersMap.put(consumerTag, consumer);
        } catch (Exception e) {
            throw e;
        }
        return consumer;
    }

    @Override
    public void receiveBasicCancel(AMQShortString consumerTag, boolean noWait) {
        if (log.isDebugEnabled()) {
            log.debug("RECV[ {} ] BasicCancel[ consumerTag: {}  noWait: {} ]", channelId, consumerTag, noWait);
        }

        unsubscribeConsumer(AMQShortString.toString(consumerTag));
        if (!noWait) {
            MethodRegistry methodRegistry = connection.getMethodRegistry();
            BasicCancelOkBody cancelOkBody = methodRegistry.createBasicCancelOkBody(consumerTag);
            connection.writeFrame(cancelOkBody.generateFrame(channelId));
        }
    }

    @Override
    public void receiveBasicPublish(AMQShortString exchangeName, AMQShortString routingKey, boolean mandatory,
                                    boolean immediate) {
        if (log.isDebugEnabled()) {
            log.debug("RECV[{}] BasicPublish[exchange: {} routingKey: {} mandatory: {} immediate: {}]",
                    channelId, exchangeName, routingKey, mandatory, immediate);
        }

        if (exchangeName == null || exchangeName.length() == 0) {
            AmqpExchange amqpExchange = ExchangeContainer.
                    getExchange(connection.getNamespaceName(), AbstractAmqpExchange.DEFAULT_EXCHANGE_DURABLE);
            AmqpQueue amqpQueue = QueueContainer.getQueue(connection.getNamespaceName(), routingKey.toString());

            if (amqpQueue == null) {
                log.error("Queue[{}] is not declared!", routingKey.toString());
                connection.sendConnectionClose(NOT_FOUND, "Exchange or queue not found.", channelId);
                return;
            }

//            if (amqpQueue.getRouter("") == null) {
//                AmqpMessageRouter amqpMessageRouter = new DirectMessageRouter(
//                        AmqpMessageRouter.Type.Direct, routingKey.toString());
//                amqpQueue.bindExchange(amqpExchange, amqpMessageRouter);
//            }
        }
        MessagePublishInfo info = new MessagePublishInfo(exchangeName, immediate, mandatory, routingKey);
        setPublishFrame(info, null);
    }

    private void setPublishFrame(MessagePublishInfo info, final MessageDestination e) {
        currentMessage = new IncomingMessage(info);
        currentMessage.setMessageDestination(e);
    }

    @Override
    public void receiveBasicGet(AMQShortString queue, boolean noAck) {
        String queueName = AMQShortString.toString(queue);
        PersistentQueue amqpQueue = (PersistentQueue) QueueContainer.
            getQueue(connection.getNamespaceName(), queueName);
        if (amqpQueue == null) {
            log.error("Queue[{}] is not declared!", queueName);
            connection.sendConnectionClose(NOT_FOUND, "Exchange or queue not found.", channelId);
            return;
        }
        Topic topic = amqpQueue.getIndexTopic();
        AmqpConsumer amqpConsumer = fetchConsumerMap.computeIfAbsent(queueName, value -> {

            Subscription subscription = topic.getSubscription(defaultSubscription);
            AmqpConsumer consumer;
            try {
                if (subscription == null) {
                    subscription = topic.createSubscription(defaultSubscription,
                        PulsarApi.CommandSubscribe.InitialPosition.Earliest, false).get();
                }
                consumer = new AmqpPullConsumer(subscription, PulsarApi.CommandSubscribe.SubType.Shared,
                    topic.getName(), 0, 0, "", 0,
                    connection.getServerCnx(), "", null, false,
                    PulsarApi.CommandSubscribe.InitialPosition.Latest, null, this,
                    "", queueName, noAck);
                subscription.addConsumer(consumer);
                consumer.handleFlow(DEFAULT_CONSUMER_PERMIT);
                return consumer;
            } catch (Exception e) {
                e.printStackTrace();
            }
            return null;
        });
        MessageFetchContext context = MessageFetchContext.get(this, amqpConsumer);
        context.handleFetch(noAck);
    }

    @Override
    public void receiveChannelFlow(boolean active) {

    }

    @Override
    public void receiveChannelFlowOk(boolean active) {

    }

    @Override
    public void receiveChannelClose(int replyCode, AMQShortString replyText, int classId, int methodId) {
        if (log.isDebugEnabled()) {
            log.debug("RECV[{}] ChannelClose[replyCode: {} replyText: {} classId: {} methodId: {}",
                    channelId, replyCode, replyText, classId, methodId);
        }
        // TODO Process outstanding client requests
        processAsync();
        connection.closeChannel(this);
        connection.writeFrame(new AMQFrame(getChannelId(), connection.getMethodRegistry().createChannelCloseOkBody()));
    }

    @Override
    public void receiveChannelCloseOk() {
        if (log.isDebugEnabled()) {
            log.debug("RECV[ {} ] ChannelCloseOk", channelId);
        }

        connection.closeChannelOk(getChannelId());
    }

    private boolean hasCurrentMessage() {
        return currentMessage != null;
    }

    @Override
    public void receiveMessageContent(QpidByteBuffer data) {
        if (log.isDebugEnabled()) {
            int binaryDataLimit = 2000;
            log.debug("RECV[{}] MessageContent[data:{}]", channelId, hex(data, binaryDataLimit));
        }

        if (hasCurrentMessage()) {
            publishContentBody(new ContentBody(data));
        } else {
            connection.sendConnectionClose(ErrorCodes.COMMAND_INVALID,
                    "Attempt to send a content header without first sending a publish frame", channelId);
        }
    }

    private void publishContentBody(ContentBody contentBody) {
        if (log.isDebugEnabled()) {
            log.debug("content body received on channel {}", channelId);
        }

        try {
            long currentSize = currentMessage.addContentBodyFrame(contentBody);
            if (currentSize > currentMessage.getSize()) {
                connection.sendConnectionClose(ErrorCodes.FRAME_ERROR,
                        "More message data received than content header defined", channelId);
            } else {
                deliverCurrentMessageIfComplete();
            }
        } catch (RuntimeException e) {
            // we want to make sure we don't keep a reference to the message in the
            // event of an error
            currentMessage = null;
            throw e;
        }
    }

    @Override
    public void receiveMessageHeader(BasicContentHeaderProperties properties, long bodySize) {
        if (log.isDebugEnabled()) {
            log.debug("RECV[{}] MessageHeader[ properties: {{}} bodySize: {}]", channelId, properties, bodySize);
        }

        // TODO - maxMessageSize ?
        long maxMessageSize = 1024 * 1024 * 10;
        if (hasCurrentMessage()) {
            if (bodySize > maxMessageSize) {
                properties.dispose();
                closeChannel(ErrorCodes.MESSAGE_TOO_LARGE,
                        "Message size of " + bodySize + " greater than allowed maximum of " + maxMessageSize);
            } else {
                publishContentHeader(new ContentHeaderBody(properties, bodySize));
            }
        } else {
            properties.dispose();
            connection.sendConnectionClose(ErrorCodes.COMMAND_INVALID,
                    "Attempt to send a content header without first sending a publish frame", channelId);
        }
    }

    private void publishContentHeader(ContentHeaderBody contentHeaderBody) {
        if (log.isDebugEnabled()) {
            log.debug("Content header received on channel {}", channelId);
        }

        currentMessage.setContentHeaderBody(contentHeaderBody);

        deliverCurrentMessageIfComplete();
    }

    private void deliverCurrentMessageIfComplete() {
        if (currentMessage.allContentReceived()) {
            MessagePublishInfo info = currentMessage.getMessagePublishInfo();
            String routingKey = AMQShortString.toString(info.getRoutingKey());
            String exchangeName = AMQShortString.toString(info.getExchange());


            Message<byte[]> message;
            try {
                message = MessageConvertUtils.toPulsarMessage(currentMessage);
            } catch (UnsupportedEncodingException e) {
                connection.sendConnectionClose(INTERNAL_ERROR, "Message encoding fail.", channelId);
                return;
            }

            AmqpQueue amqpQueue = QueueContainer.getQueue(connection.getNamespaceName(), routingKey);
            AmqpExchange amqpExchange;
            if (exchangeName == null || exchangeName.length() == 0) {
                if (amqpQueue.getDurable()) {
                    exchangeName = AbstractAmqpExchange.DEFAULT_EXCHANGE_DURABLE;
                } else {
                    exchangeName = AbstractAmqpExchange.DEFAULT_EXCHANGE;
                }
            }
            amqpExchange = ExchangeContainer.getExchange(connection.getNamespaceName(), exchangeName);
            if (amqpExchange == null) {
                log.error("publish message error amqpExchange is null.");
                return;
            }
            connection.getPulsarService().getOrderedExecutor().executeOrdered(amqpExchange, SafeRunnable.safeRun(() -> {
                CompletableFuture<Position> position = amqpExchange.writeMessageAsync(message, routingKey);
                position.whenComplete((position1, throwable) -> {
                    if (throwable == null) {
                        if (log.isDebugEnabled()) {
                            log.debug("publish message success position {}", position1.toString());
                        }
                        if (confirmOnPublish) {
                            confirmedMessageCounter++;
                            recordFuture(Futures.immediateFuture(null),
                                new ServerTransaction.Action() {
                                    private final long deliveryTag = confirmedMessageCounter;

                                    @Override
                                    public void postCommit() {
                                        BasicAckBody body = connection.getMethodRegistry()
                                            .createBasicAckBody(
                                                deliveryTag, false);
                                        connection.writeFrame(body.generateFrame(channelId));
                                    }

                                    @Override
                                    public void onRollback() {
                                        final BasicNackBody body = new BasicNackBody(deliveryTag,
                                            false,
                                            false);
                                        connection.writeFrame(new AMQFrame(channelId, body));
                                    }
                                });
                        }

                    } else {
                        log.error("publish message error {}", throwable.getMessage());
                    }
                });

            }));

        }
    }

    public void recordFuture(final ListenableFuture<Void> future, final ServerTransaction.Action action) {
        unfinishedCommandsQueue.add(new AsyncCommand(future, action));
    }

    private void sync() {
        if (log.isDebugEnabled()) {
            log.debug("sync() called on channel " + debugIdentity());
        }

        AsyncCommand cmd;
        while ((cmd = unfinishedCommandsQueue.poll()) != null) {
            cmd.complete();
        }
    }

    private final String id = "(" + System.identityHashCode(this) + ")";

    private String debugIdentity() {
        return channelId + id;
    }

    @Override
    public boolean ignoreAllButCloseOk() {
        return false;
    }

    @Override
    public void receiveBasicNack(long deliveryTag, boolean multiple, boolean requeue) {
        if (log.isDebugEnabled()) {
            log.debug("RECV[ {} ] BasicNAck[deliveryTag: {} multiple: {} requeue: {}]",
                channelId, deliveryTag, multiple, requeue);
        }
        messageNAck(deliveryTag, multiple, requeue);
    }

    public void messageNAck(long deliveryTag, boolean multiple, boolean requeue) {
        Collection<UnacknowledgedMessageMap.MessageConsumerAssociation> ackedMessages =
            unacknowledgedMessageMap.acknowledge(deliveryTag, multiple);
        if (!ackedMessages.isEmpty()) {
            if (requeue) {
                requeue(ackedMessages);
            }
        } else {
            closeChannel(ErrorCodes.IN_USE, "deliveryTag not found");
        }
        if (creditManager.hasCredit() && isBlockedOnCredit()) {
            unBlockedOnCredit();
        }
    }

    @Override
    public void receiveBasicRecover(boolean requeue, boolean sync) {
        Collection<UnacknowledgedMessageMap.MessageConsumerAssociation> ackedMessages =
            unacknowledgedMessageMap.acknowledgeAll();
        if (!ackedMessages.isEmpty()) {
            requeue(ackedMessages);
        }
        if (creditManager.hasCredit() && isBlockedOnCredit()) {
            unBlockedOnCredit();
        }
        if (sync) {
            MethodRegistry methodRegistry = connection.getMethodRegistry();
            AMQMethodBody recoverOk = methodRegistry.createBasicRecoverSyncOkBody();
            sync();
            connection.writeFrame(recoverOk.generateFrame(getChannelId()));
        }
    }

    private void requeue(Collection<UnacknowledgedMessageMap.MessageConsumerAssociation> messages) {
        Map<AmqpConsumer, List<PositionImpl>> positionMap = new HashMap<>();
        messages.stream().forEach(association -> {
            AmqpConsumer consumer = association.getConsumer();
            List<PositionImpl> positions = positionMap.computeIfAbsent(consumer,
                list -> new ArrayList<>());
            positions.add((PositionImpl) association.getPosition());
        });
        positionMap.entrySet().stream().forEach(entry -> {
            entry.getKey().redeliverAmqpMessages(entry.getValue());
        });
    }

    @Override
    public void receiveBasicAck(long deliveryTag, boolean multiple) {
        if (log.isDebugEnabled()) {
            log.debug("RECV[ {} ] BasicAck[deliveryTag: {} multiple: {} ]", channelId, deliveryTag, multiple);
        }
        messageAck(deliveryTag, multiple);
    }

    public void messageAck(long deliveryTag, boolean multiple) {
        Collection<UnacknowledgedMessageMap.MessageConsumerAssociation> ackedMessages =
            unacknowledgedMessageMap.acknowledge(deliveryTag, multiple);
        if (!ackedMessages.isEmpty()) {
            ackedMessages.stream().forEach(entry -> {
                entry.getConsumer().messagesAck(entry.getPosition());
            });
        } else {
            closeChannel(ErrorCodes.IN_USE, "deliveryTag not found");
        }
        if (creditManager.hasCredit() && isBlockedOnCredit()) {
            unBlockedOnCredit();
        }

    }

    @Override
    public void receiveBasicReject(long deliveryTag, boolean requeue) {
        messageNAck(deliveryTag, false, requeue);
    }

    @Override
    public void receiveTxSelect() {

    }

    @Override
    public void receiveTxCommit() {

    }

    @Override
    public void receiveTxRollback() {

    }

    @Override
    public void receiveConfirmSelect(boolean nowait) {
        if (log.isDebugEnabled()) {
            log.debug("RECV[{}] ConfirmSelect [ nowait: {} ]", channelId, nowait);
        }
        confirmOnPublish = true;

        if (!nowait) {
            connection.writeFrame(new AMQFrame(channelId, ConfirmSelectOkBody.INSTANCE));
        }
    }

    public void receivedComplete() {
        processAsync();
    }

    private void sendChannelClose(int cause, final String message) {
        connection.closeChannelAndWriteFrame(this, cause, message);
    }

    public void processAsync() {
        sync();
    }

    public void close() {
        // TODO
        unsubscribeConsumerAll();
        // TODO need to delete exclusive queues in this channel.
        setDefaultQueue(null);
    }

    public synchronized void block() {
        // TODO
    }

    public synchronized void unblock() {
        // TODO
    }

    public int getChannelId() {
        return channelId;
    }

    public boolean isClosing() {
        return closing.get() || connection.isClosing();
    }

    private boolean isDefaultExchange(final AMQShortString exchangeName) {
        return exchangeName == null || AMQShortString.EMPTY_STRING.equals(exchangeName);
    }

    private void closeChannel(int cause, final String message) {
        connection.closeChannelAndWriteFrame(this, cause, message);
    }

    public long getNextDeliveryTag() {
        return ++deliveryTag;
    }

    private int getNextConsumerTag() {
        return ++consumerTag;
    }

    public AmqpConnection getConnection() {
        return connection;
    }

    public UnacknowledgedMessageMap getUnacknowledgedMessageMap() {
        return unacknowledgedMessageMap;
    }

    private boolean unsubscribeConsumer(String consumerTag) {
        if (log.isDebugEnabled()) {
            log.debug("Unsubscribing consumer '{}' on channel {}", consumerTag, this);
        }

        Consumer consumer = tag2ConsumersMap.remove(consumerTag);
        if (consumer != null) {
            try {
                consumer.close();
                return true;
            } catch (BrokerServiceException e) {
                log.error(e.getMessage());
            }

        } else {
            log.warn("Attempt to unsubscribe consumer with tag  {} which is not registered.", consumerTag);
        }
        return false;
    }

    private void unsubscribeConsumerAll() {
        if (log.isDebugEnabled()) {
            if (!tag2ConsumersMap.isEmpty()) {
                log.debug("Unsubscribing all consumers on channel  {}", channelId);
            } else {
                log.debug("No consumers to unsubscribe on channel {}", channelId);
            }
        }
        try {
            tag2ConsumersMap.forEach((key, value) -> {
                try {
                    value.close();
                } catch (BrokerServiceException e) {
                    log.error(e.getMessage());
                }

            });
            tag2ConsumersMap.clear();
            fetchConsumerMap.forEach((key, value) -> {
                try {
                    value.close();
                } catch (BrokerServiceException e) {
                    log.error(e.getMessage());
                }

            });
            fetchConsumerMap.clear();
        } catch (Exception e) {
            log.error(e.getMessage());
        }

    }

    private void setDefaultQueue(AmqpQueue queue) {
        defaultQueue = queue;
    }

    private AmqpQueue getDefaultQueue() {
        return defaultQueue;
    }

    private void checkExclusiveQueue(AmqpQueue amqpQueue) {
        if (amqpQueue != null && amqpQueue.isExclusive()
            && (amqpQueue.getConnectionId() != connection.getConnectionId())) {
            closeChannel(ErrorCodes.ALREADY_EXISTS,
                "Exclusive queue can not be used form other connection, queueName: '" + amqpQueue.getName() + "'");
        }
    }

    @VisibleForTesting
    public Map<String, Consumer> getTag2ConsumersMap() {
        return tag2ConsumersMap;
    }

    public void restoreCredit(final int count, final long size) {
        creditManager.restoreCredit(count, size);
    }

    public boolean setBlockedOnCredit() {
        return this.blockedOnCredit.compareAndSet(false, true);
    }

    public boolean isBlockedOnCredit() {
        log.info("isBlockedOnCredit {}", blockedOnCredit.get());
        return this.blockedOnCredit.get();
    }

    public void unBlockedOnCredit() {
        if (this.blockedOnCredit.compareAndSet(true, false)) {
            notifyAllConsumers();
        }
    }

    private void notifyAllConsumers() {
        tag2ConsumersMap.values().stream().forEach(consumer -> {
            ((AmqpConsumer) consumer).handleFlow(1);
        });
    }

    public AmqpFlowCreditManager getCreditManager() {
        return creditManager;
    }
}<|MERGE_RESOLUTION|>--- conflicted
+++ resolved
@@ -459,37 +459,15 @@
         AmqpExchange amqpExchange = ExchangeContainer.getExchange(connection.getNamespaceName(), exchange.toString());
         if (amqpExchange == null) {
             closeChannel(ErrorCodes.NOT_FOUND, "No such exchange: '" + exchange + "'");
-<<<<<<< HEAD
-        } else {
-            AmqpMessageRouter messageRouter = AbstractAmqpMessageRouter.generateRouter(amqpExchange.getType(),
-                    connection.getPulsarService().getBrokerService().executor());
-            if (messageRouter == null) {
-                connection.sendConnectionClose(INTERNAL_ERROR, "Unsupported router type!", channelId);
-                return;
-            }
-=======
             return;
         }
->>>>>>> e7b1f41b
-
-        AmqpMessageRouter messageRouter = AbstractAmqpMessageRouter.generateRouter(amqpExchange.getType());
+
+        AmqpMessageRouter messageRouter = AbstractAmqpMessageRouter.generateRouter(amqpExchange.getType(), connection.getPulsarService().getBrokerService().executor());
         if (messageRouter == null) {
             connection.sendConnectionClose(INTERNAL_ERROR, "Unsupported router type!", channelId);
             return;
         }
 
-<<<<<<< HEAD
-            try {
-                amqpQueue.bindExchange(amqpExchange, messageRouter, AMQShortString.toString(bindingKey), arguments);
-                MethodRegistry methodRegistry = connection.getMethodRegistry();
-                AMQMethodBody responseBody = methodRegistry.createQueueBindOkBody();
-                connection.writeFrame(responseBody.generateFrame(channelId));
-            } catch (Exception e) {
-                log.warn("Failed to bind queue[{}] with exchange[{}].", queue, exchange, e);
-                connection.sendConnectionClose(INTERNAL_ERROR,
-                        "Catch a PulsarAdminException: " + e.getMessage() + ". ", channelId);
-            }
-=======
         // in-memory integration
         if (amqpQueue instanceof InMemoryQueue && amqpExchange instanceof InMemoryExchange) {
             amqpQueue.bindExchange(amqpExchange, messageRouter, AMQShortString.toString(bindingKey), arguments);
@@ -504,9 +482,9 @@
             AMQMethodBody responseBody = methodRegistry.createQueueBindOkBody();
             connection.writeFrame(responseBody.generateFrame(channelId));
         } catch (Exception e) {
+            log.warn("Failed to bind queue[{}] with exchange[{}].", queue, exchange, e);
             connection.sendConnectionClose(INTERNAL_ERROR,
                 "Catch a PulsarAdminException: " + e.getMessage() + ". ", channelId);
->>>>>>> e7b1f41b
         }
 
     }
