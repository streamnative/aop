--- conflicted
+++ resolved
@@ -397,20 +397,13 @@
         return connectionFactory.newConnection();
     }
 
-<<<<<<< HEAD
-    @Test(timeOut = 1000 * 30)
-    public void persistentQueueDelayMessageTest() throws Exception {
-=======
     @Test(timeOut = 1000 * 20)
     public void basicConsumeCloseAllAndRecreate() throws Exception {
->>>>>>> f4de9d6e
         String exchangeName = randExName();
         String routingKey = "test.key";
         String queueName = randQuName();
 
         Connection conn = getConnection("vhost1", false);
-<<<<<<< HEAD
-=======
 
         int messageCnt = 100;
         CountDownLatch countDownLatch1 = new CountDownLatch(messageCnt);
@@ -448,21 +441,12 @@
 
     private Channel createConsumer(String exchangeName, String routingKey, String queueName, Connection conn,
                                    CountDownLatch countDownLatch, AtomicInteger consumeIndex) throws IOException {
->>>>>>> f4de9d6e
         Channel channel = conn.createChannel();
 
         channel.exchangeDeclare(exchangeName, "direct", true);
         channel.queueDeclare(queueName, true, false, false, null);
         channel.queueBind(queueName, exchangeName, routingKey);
 
-<<<<<<< HEAD
-        int messageCnt = 10;
-        CountDownLatch countDownLatch = new CountDownLatch(messageCnt);
-
-        AtomicInteger consumeIndex = new AtomicInteger(0);
-        AtomicReference<Long> receiveTime = new AtomicReference<>(System.currentTimeMillis());
-=======
->>>>>>> f4de9d6e
         channel.basicConsume(queueName, false,
                 new DefaultConsumer(channel) {
                     @Override
@@ -470,30 +454,6 @@
                                                Envelope envelope,
                                                AMQP.BasicProperties properties,
                                                byte[] body) throws IOException {
-<<<<<<< HEAD
-                        consumeIndex.getAndIncrement();
-                        log.info("messages receive: {} timeInterval:{}ms", new String(body),
-                                System.currentTimeMillis() - receiveTime.getAndSet(System.currentTimeMillis()));
-                        // (process the message components here ...)
-                        channel.basicAck(envelope.getDeliveryTag(), false);
-                        countDownLatch.countDown();
-                    }
-                });
-
-        for (int i = 0; i < messageCnt; i++) {
-            byte[] messageBodyBytes = ("Hello, world! - " + i).getBytes();
-            AMQP.BasicProperties.Builder builder = new AMQP.BasicProperties.Builder();
-            Map<String, Object> map = new HashMap<>();
-            map.put("x-delay", 2000 * i);
-            builder.headers(map);
-            channel.basicPublish(exchangeName, routingKey, builder.build(), messageBodyBytes);
-        }
-
-        countDownLatch.await();
-        Assert.assertEquals(messageCnt, consumeIndex.get());
-        channel.close();
-        conn.close();
-=======
                         try {
                             consumeIndex.incrementAndGet();
                             long deliveryTag = envelope.getDeliveryTag();
@@ -505,6 +465,54 @@
                     }
                 });
         return channel;
->>>>>>> f4de9d6e
+    }
+
+    @Test(timeOut = 1000 * 30)
+    public void persistentQueueDelayMessageTest() throws Exception {
+        String exchangeName = randExName();
+        String routingKey = "test.key";
+        String queueName = randQuName();
+
+        Connection conn = getConnection("vhost1", false);
+        Channel channel = conn.createChannel();
+
+        channel.exchangeDeclare(exchangeName, "direct", true);
+        channel.queueDeclare(queueName, true, false, false, null);
+        channel.queueBind(queueName, exchangeName, routingKey);
+
+        int messageCnt = 10;
+        CountDownLatch countDownLatch = new CountDownLatch(messageCnt);
+
+        AtomicInteger consumeIndex = new AtomicInteger(0);
+        AtomicReference<Long> receiveTime = new AtomicReference<>(System.currentTimeMillis());
+        channel.basicConsume(queueName, false,
+                new DefaultConsumer(channel) {
+                    @Override
+                    public void handleDelivery(String consumerTag,
+                                               Envelope envelope,
+                                               AMQP.BasicProperties properties,
+                                               byte[] body) throws IOException {
+                        consumeIndex.getAndIncrement();
+                        log.info("messages receive: {} timeInterval:{}ms", new String(body),
+                                System.currentTimeMillis() - receiveTime.getAndSet(System.currentTimeMillis()));
+                        // (process the message components here ...)
+                        channel.basicAck(envelope.getDeliveryTag(), false);
+                        countDownLatch.countDown();
+                    }
+                });
+
+        for (int i = 0; i < messageCnt; i++) {
+            byte[] messageBodyBytes = ("Hello, world! - " + i).getBytes();
+            AMQP.BasicProperties.Builder builder = new AMQP.BasicProperties.Builder();
+            Map<String, Object> map = new HashMap<>();
+            map.put("x-delay", 2000 * i);
+            builder.headers(map);
+            channel.basicPublish(exchangeName, routingKey, builder.build(), messageBodyBytes);
+        }
+
+        countDownLatch.await();
+        Assert.assertEquals(messageCnt, consumeIndex.get());
+        channel.close();
+        conn.close();
     }
 }