--- conflicted
+++ resolved
@@ -32,49 +32,42 @@
  */
 public class MockSubscription implements Subscription {
 
-    @Override
-    public Topic getTopic() {
+
+
+    @Override public Topic getTopic() {
         return null;
     }
 
-    @Override
-    public String getName() {
+    @Override public String getName() {
         return null;
     }
 
-    @Override
-    public void addConsumer(Consumer consumer) throws BrokerServiceException {
+    @Override public void addConsumer(Consumer consumer) throws BrokerServiceException {
 
     }
 
-    @Override
-    public void removeConsumer(Consumer consumer, boolean isResetCursor) throws BrokerServiceException {
+    @Override public void removeConsumer(Consumer consumer, boolean isResetCursor) throws BrokerServiceException {
 
     }
 
-    @Override
-    public void consumerFlow(Consumer consumer, int additionalNumberOfMessages) {
+    @Override public void consumerFlow(Consumer consumer, int additionalNumberOfMessages) {
 
     }
 
-    @Override
-    public void acknowledgeMessage(List<Position> positions, PulsarApi.CommandAck.AckType ackType,
+    @Override public void acknowledgeMessage(List<Position> positions, PulsarApi.CommandAck.AckType ackType,
         Map<String, Long> properties) {
 
     }
 
-    @Override
-    public String getTopicName() {
+    @Override public String getTopicName() {
         return null;
     }
 
-    @Override
-    public boolean isReplicated() {
+    @Override public boolean isReplicated() {
         return false;
     }
 
-    @Override
-    public Dispatcher getDispatcher() {
+    @Override public Dispatcher getDispatcher() {
         return null;
     }
 
@@ -83,18 +76,15 @@
         return 0;
     }
 
-    @Override
-    public List<Consumer> getConsumers() {
+    @Override public List<Consumer> getConsumers() {
         return null;
     }
 
-    @Override
-    public CompletableFuture<Void> close() {
+    @Override public CompletableFuture<Void> close() {
         return null;
     }
 
-    @Override
-    public CompletableFuture<Void> delete() {
+    @Override public CompletableFuture<Void> delete() {
         CompletableFuture<Void> completableFuture = new CompletableFuture<>();
         completableFuture.complete(null);
         return completableFuture;
@@ -105,82 +95,63 @@
         return null;
     }
 
-<<<<<<< HEAD
-    @Override
-    public CompletableFuture<Void> disconnect() {
-=======
     @Override public CompletableFuture<Void> disconnect() {
->>>>>>> 72d7dde0
         return null;
     }
 
-    @Override
-    public CompletableFuture<Void> doUnsubscribe(Consumer consumer) {
+    @Override public CompletableFuture<Void> doUnsubscribe(Consumer consumer) {
         return null;
     }
 
-    @Override
-    public CompletableFuture<Void> clearBacklog() {
+    @Override public CompletableFuture<Void> clearBacklog() {
         return null;
     }
 
-    @Override
-    public CompletableFuture<Void> skipMessages(int numMessagesToSkip) {
+    @Override public CompletableFuture<Void> skipMessages(int numMessagesToSkip) {
         return null;
     }
 
-    @Override
-    public CompletableFuture<Void> resetCursor(long timestamp) {
+    @Override public CompletableFuture<Void> resetCursor(long timestamp) {
         return null;
     }
 
-    @Override
-    public CompletableFuture<Void> resetCursor(Position position) {
+    @Override public CompletableFuture<Void> resetCursor(Position position) {
         return null;
     }
 
-    @Override
-    public CompletableFuture<Entry> peekNthMessage(int messagePosition) {
+    @Override public CompletableFuture<Entry> peekNthMessage(int messagePosition) {
         return null;
     }
 
-    @Override
-    public void expireMessages(int messageTTLInSeconds) {
+    @Override public void expireMessages(int messageTTLInSeconds) {
 
     }
 
-    @Override
-    public void redeliverUnacknowledgedMessages(Consumer consumer) {
+    @Override public void redeliverUnacknowledgedMessages(Consumer consumer) {
 
     }
 
-    @Override
-    public void redeliverUnacknowledgedMessages(Consumer consumer, List<PositionImpl> positions) {
+    @Override public void redeliverUnacknowledgedMessages(Consumer consumer, List<PositionImpl> positions) {
 
     }
 
-    @Override
-    public void markTopicWithBatchMessagePublished() {
+    @Override public void markTopicWithBatchMessagePublished() {
 
     }
 
-    @Override
-    public double getExpiredMessageRate() {
+    @Override public double getExpiredMessageRate() {
         return 0;
     }
 
-    @Override
-    public PulsarApi.CommandSubscribe.SubType getType() {
+    @Override public PulsarApi.CommandSubscribe.SubType getType() {
         return null;
     }
 
-    @Override
-    public String getTypeString() {
+    @Override public String getTypeString() {
         return null;
     }
 
-    @Override
-    public void addUnAckedMessages(int unAckMessages) {
+    @Override public void addUnAckedMessages(int unAckMessages) {
 
     }
 }