--- conflicted
+++ resolved
@@ -78,7 +78,7 @@
     private final Object channelAddRemoveLock = new Object();
     private AtomicBoolean blocked = new AtomicBoolean();
     private ExchangeTopicManager exchangeTopicManager;
-    private final AmqpOutputConverter amqpOutputConverter;
+    private AmqpOutputConverter amqpOutputConverter;
     private ServerCnx pulsarServerCnx;
 
     public AmqpConnection(PulsarService pulsarService, AmqpServiceConfiguration amqpConfig) {
@@ -588,26 +588,9 @@
         return exchangeTopicManager;
     }
 
-<<<<<<< HEAD
-    public boolean isCompressionSupported() {
-        return true;
-    }
-
-    public int getMessageCompressionThreshold() {
-        return 102400;
-    }
-
-    public AmqpOutputConverter getAmqpOutputConverter() {
-        return amqpOutputConverter;
-    }
-
-    public ServerCnx getServerCnx() {
-        return pulsarServerCnx;
-    }
-
-    public void setPulsarServerCnx(ServerCnx pulsarServerCnx) {
-        this.pulsarServerCnx = pulsarServerCnx;
-=======
+
+
+
     @VisibleForTesting
     public void setExchangeTopicManager(ExchangeTopicManager exchangeTopicManager) {
         this.exchangeTopicManager = exchangeTopicManager;
@@ -621,6 +604,25 @@
     @VisibleForTesting
     public void setNamespaceName(NamespaceName namespaceName){
         this.namespaceName = namespaceName;
->>>>>>> d08fc00f
+    }
+
+    public boolean isCompressionSupported() {
+        return true;
+    }
+
+    public int getMessageCompressionThreshold() {
+        return 102400;
+    }
+
+    public AmqpOutputConverter getAmqpOutputConverter() {
+        return amqpOutputConverter;
+    }
+
+    public ServerCnx getServerCnx() {
+        return pulsarServerCnx;
+    }
+
+    public void setPulsarServerCnx(ServerCnx pulsarServerCnx) {
+        this.pulsarServerCnx = pulsarServerCnx;
     }
 }