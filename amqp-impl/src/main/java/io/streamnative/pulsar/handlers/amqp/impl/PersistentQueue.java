/**
 * Licensed under the Apache License, Version 2.0 (the "License");
 * you may not use this file except in compliance with the License.
 * You may obtain a copy of the License at
 *
 *     http://www.apache.org/licenses/LICENSE-2.0
 *
 * Unless required by applicable law or agreed to in writing, software
 * distributed under the License is distributed on an "AS IS" BASIS,
 * WITHOUT WARRANTIES OR CONDITIONS OF ANY KIND, either express or implied.
 * See the License for the specific language governing permissions and
 * limitations under the License.
 */
package io.streamnative.pulsar.handlers.amqp.impl;

import static org.apache.curator.shaded.com.google.common.base.Preconditions.checkArgument;

import com.fasterxml.jackson.core.JsonProcessingException;
import com.fasterxml.jackson.core.type.TypeReference;
import com.fasterxml.jackson.databind.ObjectMapper;
import io.streamnative.pulsar.handlers.amqp.AbstractAmqpMessageRouter;
import io.streamnative.pulsar.handlers.amqp.AbstractAmqpQueue;
import io.streamnative.pulsar.handlers.amqp.AmqpEntryWriter;
import io.streamnative.pulsar.handlers.amqp.AmqpExchange;
import io.streamnative.pulsar.handlers.amqp.AmqpMessageRouter;
import io.streamnative.pulsar.handlers.amqp.AmqpQueueProperties;
import io.streamnative.pulsar.handlers.amqp.ExchangeContainer;
import io.streamnative.pulsar.handlers.amqp.IndexMessage;
import io.streamnative.pulsar.handlers.amqp.utils.MessageConvertUtils;
import io.streamnative.pulsar.handlers.amqp.utils.PulsarTopicMetadataUtils;
import java.util.ArrayList;
import java.util.HashMap;
import java.util.List;
import java.util.Map;
import java.util.Set;
import java.util.concurrent.CompletableFuture;
import lombok.Getter;
import lombok.extern.slf4j.Slf4j;
import org.apache.bookkeeper.mledger.Entry;
import org.apache.pulsar.broker.service.Topic;
import org.apache.pulsar.broker.service.persistent.PersistentTopic;
import org.apache.pulsar.client.impl.MessageImpl;
import org.apache.pulsar.common.naming.NamespaceName;
import org.apache.pulsar.common.naming.TopicDomain;
import org.apache.pulsar.common.naming.TopicName;
import org.apache.pulsar.common.util.FutureUtil;

/**
 * Persistent queue.
 */
@Slf4j
public class PersistentQueue extends AbstractAmqpQueue {
    public static final String QUEUE = "QUEUE";
    public static final String ROUTERS = "ROUTERS";
    public static final String TOPIC_PREFIX = "__amqp_queue__";

    @Getter
    private PersistentTopic indexTopic;

    private ObjectMapper jsonMapper;

    private AmqpEntryWriter amqpEntryWriter;

    public PersistentQueue(String queueName, PersistentTopic indexTopic,
                           long connectionId,
                           boolean exclusive, boolean autoDelete) {
        super(queueName, true, connectionId, exclusive, autoDelete);
        this.indexTopic = indexTopic;
        topicNameValidate();
        this.jsonMapper = new ObjectMapper();
        this.amqpEntryWriter = new AmqpEntryWriter(indexTopic);
    }

    @Override
<<<<<<< HEAD
    public CompletableFuture<Void> writeIndexMessageAsync(String exchangeName, long ledgerId, long entryId,
                                                          Map<String, Object> properties) {
        CompletableFuture<Void> completableFuture = CompletableFuture.completedFuture(null);
=======
    public CompletableFuture<Void> writeIndexMessageAsync(String exchangeName, long ledgerId, long entryId) {
>>>>>>> f9fffdd3
        try {
            IndexMessage indexMessage = IndexMessage.create(exchangeName, ledgerId, entryId, properties);
            MessageImpl<byte[]> message = MessageConvertUtils.toPulsarMessage(indexMessage);
            return amqpEntryWriter.publishMessage(message).thenApply(__ -> null);
        } catch (Exception e) {
            log.error("Failed to writer index message for exchange {} with position {}:{}.",
                    exchangeName, ledgerId, entryId);
            return FutureUtil.failedFuture(e);
        }
    }

    @Override
    public CompletableFuture<Entry> readEntryAsync(String exchangeName, long ledgerId, long entryId) {
        return getRouter(exchangeName).getExchange().readEntryAsync(getName(), ledgerId, entryId);
    }

    @Override
    public CompletableFuture<Void> acknowledgeAsync(String exchangeName, long ledgerId, long entryId) {
        return getRouter(exchangeName).getExchange().markDeleteAsync(getName(), ledgerId, entryId);
    }

    @Override
    public void bindExchange(AmqpExchange exchange, AmqpMessageRouter router, String bindingKey,
                             Map<String, Object> arguments) {
        super.bindExchange(exchange, router, bindingKey, arguments);
        updateQueueProperties();
    }

    @Override
    public void unbindExchange(AmqpExchange exchange) {
        super.unbindExchange(exchange);
        updateQueueProperties();
    }

    @Override
    public Topic getTopic() {
        return indexTopic;
    }

    public void recoverRoutersFromQueueProperties(Map<String, String> properties,
                                                  ExchangeContainer exchangeContainer,
                                                  NamespaceName namespaceName) throws JsonProcessingException {
        if (null == properties || properties.isEmpty() || !properties.containsKey(ROUTERS)) {
            return;
        }
        List<AmqpQueueProperties> amqpQueueProperties = jsonMapper.readValue(properties.get(ROUTERS),
                new TypeReference<List<AmqpQueueProperties>>() {
                });
        if (amqpQueueProperties == null) {
            return;
        }
        amqpQueueProperties.stream().forEach((amqpQueueProperty) -> {
            // recover exchange
            String exchangeName = amqpQueueProperty.getExchangeName();
            Set<String> bindingKeys = amqpQueueProperty.getBindingKeys();
            Map<String, Object> arguments = amqpQueueProperty.getArguments();
            CompletableFuture<AmqpExchange> amqpExchangeCompletableFuture =
                    exchangeContainer.asyncGetExchange(namespaceName, exchangeName, false, null);
            amqpExchangeCompletableFuture.whenComplete((amqpExchange, throwable) -> {
                AmqpMessageRouter messageRouter = AbstractAmqpMessageRouter.
                        generateRouter(AmqpExchange.Type.value(amqpQueueProperty.getType().toString()));
                messageRouter.setQueue(this);
                messageRouter.setExchange(amqpExchange);
                messageRouter.setArguments(arguments);
                messageRouter.setBindingKeys(bindingKeys);
                routers.put(exchangeName, messageRouter);
            });
        });
    }

    private void updateQueueProperties() {
        Map<String, String> properties = new HashMap<>();
        try {
            properties.put(ROUTERS, jsonMapper.writeValueAsString(getQueueProperties(routers)));
            properties.put(QUEUE, queueName);
        } catch (JsonProcessingException e) {
            log.error("[{}] Failed to covert map of routers to String", queueName, e);
            return;
        }
        PulsarTopicMetadataUtils.updateMetaData(this.indexTopic, properties, queueName);
    }

    public static String getQueueTopicName(NamespaceName namespaceName, String queueName) {
        return TopicName.get(TopicDomain.persistent.value(),
                namespaceName, TOPIC_PREFIX + queueName).toString();
    }

    private List<AmqpQueueProperties> getQueueProperties(Map<String, AmqpMessageRouter> routers) {
        List<AmqpQueueProperties> propertiesList = new ArrayList<>();
        for (Map.Entry<String, AmqpMessageRouter> router : routers.entrySet()) {
            AmqpQueueProperties amqpQueueProperties = new AmqpQueueProperties();

            amqpQueueProperties.setExchangeName(router.getKey());
            amqpQueueProperties.setType(router.getValue().getType());
            amqpQueueProperties.setArguments(router.getValue().getArguments());
            amqpQueueProperties.setBindingKeys(router.getValue().getBindingKey());

            propertiesList.add(amqpQueueProperties);
        }
        return propertiesList;
    }


    private void topicNameValidate() {
        String[] nameArr = this.indexTopic.getName().split("/");
        checkArgument(nameArr[nameArr.length - 1].equals(TOPIC_PREFIX + queueName),
                "The queue topic name does not conform to the rules(%s%s).",
                TOPIC_PREFIX, "exchangeName");
    }

}<|MERGE_RESOLUTION|>--- conflicted
+++ resolved
@@ -72,13 +72,8 @@
     }
 
     @Override
-<<<<<<< HEAD
     public CompletableFuture<Void> writeIndexMessageAsync(String exchangeName, long ledgerId, long entryId,
                                                           Map<String, Object> properties) {
-        CompletableFuture<Void> completableFuture = CompletableFuture.completedFuture(null);
-=======
-    public CompletableFuture<Void> writeIndexMessageAsync(String exchangeName, long ledgerId, long entryId) {
->>>>>>> f9fffdd3
         try {
             IndexMessage indexMessage = IndexMessage.create(exchangeName, ledgerId, entryId, properties);
             MessageImpl<byte[]> message = MessageConvertUtils.toPulsarMessage(indexMessage);
