/**
 * Licensed under the Apache License, Version 2.0 (the "License");
 * you may not use this file except in compliance with the License.
 * You may obtain a copy of the License at
 *
 *     http://www.apache.org/licenses/LICENSE-2.0
 *
 * Unless required by applicable law or agreed to in writing, software
 * distributed under the License is distributed on an "AS IS" BASIS,
 * WITHOUT WARRANTIES OR CONDITIONS OF ANY KIND, either express or implied.
 * See the License for the specific language governing permissions and
 * limitations under the License.
 */

package io.streamnative.pulsar.handlers.amqp;

<<<<<<< HEAD
=======
import java.util.concurrent.CompletableFuture;
>>>>>>> 555e8c2a
import org.apache.pulsar.common.naming.NamespaceName;
import org.apache.qpid.server.protocol.v0_8.AMQShortString;
import org.apache.qpid.server.protocol.v0_8.FieldTable;

import java.util.concurrent.CompletableFuture;

/**
 * Logic of queue.
 */
public interface QueueService {

    /**
     *  Declare a queue.
     *
     * @param queue the name of the queue
     * @param passive Declare a queue passively; i.e., check if it exists.  In AMQP
     *       0-9-1, all arguments aside from nowait are ignored; and sending
     *       nowait makes this method a no-op, so we default it to false.
     * @param durable true if we are declaring a durable queue (the exchange will survive a server restart)
     * @param exclusive true if we are declaring an exclusive queue (restricted to this connection)
     * @param autoDelete true if the server should delete the queue when it is no longer in use
     * @param nowait set true will return nothing (as there will be no response from the server)
     * @param arguments other properties (construction arguments) for the queue
     */
    CompletableFuture<AmqpQueue> queueDeclare(NamespaceName namespaceName, String queue, boolean passive,
                                              boolean durable, boolean exclusive, boolean autoDelete, boolean nowait,
                                              FieldTable arguments, long connectionId);

    /**
     *  Delete a queue.
     *
     * @param queue the name of the queue
     * @param ifUnused true if the queue should be deleted only if not in use
     * @param ifEmpty true if the queue should be deleted only if empty
     */
    CompletableFuture<Void> queueDelete(NamespaceName namespaceName, String queue, boolean ifUnused, boolean ifEmpty,
                                        long connectionId);

    /**
     * Bind a queue to an exchange.
     *
     * @param queue the name of the queue
     * @param exchange the name of the exchange
     * @param bindingKey the key to use for the binding
     * @param nowait set true will return nothing (as there will be no response from the server)
     * @param argumentsTable other properties (binding parameters)
     */
    CompletableFuture<Void> queueBind(NamespaceName namespaceName, String queue, String exchange, String bindingKey,
                   boolean nowait, FieldTable argumentsTable, long connectionId);

    /**
     * Unbinds a queue from an exchange.
     *
     * @param queue the name of the queue
     * @param exchange the name of the exchange
     * @param bindingKey the key to use for the binding
     * @param arguments other properties (binding parameters)
     */
<<<<<<< HEAD
    CompletableFuture<Void> queueUnbind(NamespaceName namespaceName, String queue, String exchange, String bindingKey,
=======
    void queueUnbind(AmqpChannel channel, AMQShortString queue, AMQShortString exchange, AMQShortString bindingKey,
>>>>>>> 555e8c2a
                     FieldTable arguments, long connectionId);

    /**
     * Purges the contents of the given queue.
     *
     * @param queue the name of the queue
     * @param nowait set true will return nothing (as there will be no response from the server)
     */
<<<<<<< HEAD
    CompletableFuture<Void> queuePurge(NamespaceName namespaceName, String queue, boolean nowait, long connectionId);
=======
    void queuePurge(AmqpChannel channel, AMQShortString queue, boolean nowait, long connectionId);
>>>>>>> 555e8c2a

    CompletableFuture<AmqpQueue> getQueue(NamespaceName namespaceName, String queue, boolean createIfMissing,
                                          long connectionId);
}<|MERGE_RESOLUTION|>--- conflicted
+++ resolved
@@ -14,10 +14,7 @@
 
 package io.streamnative.pulsar.handlers.amqp;
 
-<<<<<<< HEAD
-=======
 import java.util.concurrent.CompletableFuture;
->>>>>>> 555e8c2a
 import org.apache.pulsar.common.naming.NamespaceName;
 import org.apache.qpid.server.protocol.v0_8.AMQShortString;
 import org.apache.qpid.server.protocol.v0_8.FieldTable;
@@ -76,11 +73,7 @@
      * @param bindingKey the key to use for the binding
      * @param arguments other properties (binding parameters)
      */
-<<<<<<< HEAD
     CompletableFuture<Void> queueUnbind(NamespaceName namespaceName, String queue, String exchange, String bindingKey,
-=======
-    void queueUnbind(AmqpChannel channel, AMQShortString queue, AMQShortString exchange, AMQShortString bindingKey,
->>>>>>> 555e8c2a
                      FieldTable arguments, long connectionId);
 
     /**
@@ -89,11 +82,7 @@
      * @param queue the name of the queue
      * @param nowait set true will return nothing (as there will be no response from the server)
      */
-<<<<<<< HEAD
     CompletableFuture<Void> queuePurge(NamespaceName namespaceName, String queue, boolean nowait, long connectionId);
-=======
-    void queuePurge(AmqpChannel channel, AMQShortString queue, boolean nowait, long connectionId);
->>>>>>> 555e8c2a
 
     CompletableFuture<AmqpQueue> getQueue(NamespaceName namespaceName, String queue, boolean createIfMissing,
                                           long connectionId);
