/**
 * Licensed under the Apache License, Version 2.0 (the "License");
 * you may not use this file except in compliance with the License.
 * You may obtain a copy of the License at
 *
 *     http://www.apache.org/licenses/LICENSE-2.0
 *
 * Unless required by applicable law or agreed to in writing, software
 * distributed under the License is distributed on an "AS IS" BASIS,
 * WITHOUT WARRANTIES OR CONDITIONS OF ANY KIND, either express or implied.
 * See the License for the specific language governing permissions and
 * limitations under the License.
 */
package io.streamnative.pulsar.handlers.amqp;

import static com.google.common.base.Preconditions.checkArgument;
import static com.google.common.base.Preconditions.checkState;

import com.google.common.collect.ImmutableMap;
import io.netty.channel.ChannelInitializer;
import io.netty.channel.socket.SocketChannel;
import io.streamnative.pulsar.handlers.amqp.proxy.ProxyConfiguration;
import io.streamnative.pulsar.handlers.amqp.proxy.ProxyService;
import io.streamnative.pulsar.handlers.amqp.utils.ConfigurationUtils;
import java.net.InetSocketAddress;
import java.util.Map;
import lombok.Getter;
import lombok.extern.slf4j.Slf4j;
import org.apache.pulsar.broker.ServiceConfiguration;
import org.apache.pulsar.broker.ServiceConfigurationUtils;
import org.apache.pulsar.broker.protocol.ProtocolHandler;
import org.apache.pulsar.broker.service.BrokerService;
import org.apache.pulsar.policies.data.loadbalancer.AdvertisedListener;
import org.eclipse.jetty.server.Server;
import org.eclipse.jetty.servlet.ServletContextHandler;
import org.eclipse.jetty.servlet.ServletHolder;
import org.glassfish.jersey.servlet.ServletContainer;

/**
 * Amqp Protocol Handler load and run by Pulsar Service.
 */
@Slf4j
public class AmqpProtocolHandler implements ProtocolHandler {

    public static final String PROTOCOL_NAME = "amqp";
    public static final String SSL_PREFIX = "amqp+ssl://";
    public static final String PLAINTEXT_PREFIX = "amqp://";
    public static final String LISTENER_DEL = ",";
    public static final String LISTENER_PATTEN = "^(amqp)://[-a-zA-Z0-9+&@#/%?=~_|!:,.;]*[-0-9+]";

    @Getter
    private AmqpServiceConfiguration amqpConfig;
    @Getter
    private BrokerService brokerService;
    @Getter
    private String bindAddress;
    @Getter
    private AmqpBrokerService amqpBrokerService;
    private Server webServer;

    @Override
    public String protocolName() {
        return PROTOCOL_NAME;
    }

    @Override
    public boolean accept(String protocol) {
        return PROTOCOL_NAME.equals(protocol.toLowerCase());
    }

    @Override
    public void initialize(ServiceConfiguration conf) throws Exception {
        // init config
        if (conf instanceof AmqpServiceConfiguration) {
            // in unit test, passed in conf will be AmqpServiceConfiguration
            amqpConfig = (AmqpServiceConfiguration) conf;
        } else {
            // when loaded with PulsarService as NAR, `conf` will be type of ServiceConfiguration
            amqpConfig = ConfigurationUtils.create(conf.getProperties(), AmqpServiceConfiguration.class);
        }
        this.bindAddress = ServiceConfigurationUtils.getDefaultOrConfiguredAddress(amqpConfig.getBindAddress());
    }

    // This method is called after initialize
    @Override
    public String getProtocolDataToAdvertise() {
        if (log.isDebugEnabled()) {
            log.debug("Get configured listeners: {}", getAppliedAmqpListeners(amqpConfig));
        }
        return getAppliedAmqpListeners(amqpConfig);
    }

    @Override
    public void start(BrokerService service) {
        brokerService = service;
        amqpBrokerService = new AmqpBrokerService(service.getPulsar());
        if (amqpConfig.isAmqpProxyEnable()) {
            ProxyConfiguration proxyConfig = new ProxyConfiguration();
            proxyConfig.setAmqpTenant(amqpConfig.getAmqpTenant());
            proxyConfig.setAmqpMaxNoOfChannels(amqpConfig.getAmqpMaxNoOfChannels());
            proxyConfig.setAmqpMaxFrameSize(amqpConfig.getAmqpMaxFrameSize());
            proxyConfig.setAmqpHeartBeat(amqpConfig.getAmqpHeartBeat());
            proxyConfig.setAmqpProxyPort(amqpConfig.getAmqpProxyPort());

            AdvertisedListener internalListener = ServiceConfigurationUtils.getInternalListener(amqpConfig, "pulsar");
            checkArgument(internalListener.getBrokerServiceUrl() != null,
                    "plaintext must be configured on internal listener");
            proxyConfig.setBrokerServiceURL(internalListener.getBrokerServiceUrl().toString());

            ProxyService proxyService = new ProxyService(proxyConfig, service.getPulsar());
            try {
                proxyService.start();
                log.info("Start amqp proxy service at port: {}", proxyConfig.getAmqpProxyPort());
            } catch (Exception e) {
                log.error("Failed to start amqp proxy service.");
            }
        }
        startAdminResource(amqpConfig.getAmqpAdminPort());
        log.info("Starting AmqpProtocolHandler, listener: {}, aop version is: '{}'",
                getAppliedAmqpListeners(amqpConfig), AopVersion.getVersion());
        log.info("Git Revision {}", AopVersion.getGitSha());
        log.info("Built by {} on {} at {}",
            AopVersion.getBuildUser(),
            AopVersion.getBuildHost(),
            AopVersion.getBuildTime());
    }

    private void startAdminResource(int port) {
        ServletContextHandler context = new ServletContextHandler(ServletContextHandler.NO_SESSIONS);
        context.setContextPath("/api");
        context.setAttribute("aop", this);

<<<<<<< HEAD
        Server jettyServer = new Server(port);
        jettyServer.setHandler(context);
=======
        webServer = new Server(port);
        webServer.setHandler(context);
>>>>>>> 555e8c2a

        ServletHolder jerseyServlet = context.addServlet(ServletContainer.class, "/*");
        jerseyServlet.setInitOrder(0);

        jerseyServlet.setInitParameter(
                "jersey.config.server.provider.packages", "io.streamnative.pulsar.handlers.amqp.admin");

        try {
<<<<<<< HEAD
            jettyServer.start();
=======
            webServer.start();
>>>>>>> 555e8c2a
        } catch (Exception e) {
            log.error("Failed to start web service for aop", e);
        }
    }

    // this is called after initialize, and with amqpConfig, brokerService all set.
    @Override
    public Map<InetSocketAddress, ChannelInitializer<SocketChannel>> newChannelInitializers() {
        checkState(amqpConfig != null);
        checkState(getAppliedAmqpListeners(amqpConfig) != null);
        checkState(brokerService != null);

        String listeners = getAppliedAmqpListeners(amqpConfig);
        String[] parts = listeners.split(LISTENER_DEL);

        try {
            ImmutableMap.Builder<InetSocketAddress, ChannelInitializer<SocketChannel>> builder =
                ImmutableMap.<InetSocketAddress, ChannelInitializer<SocketChannel>>builder();

            for (String listener: parts) {
                if (listener.startsWith(PLAINTEXT_PREFIX)) {
                    builder.put(
                        new InetSocketAddress(brokerService.pulsar().getBindAddress(), getListenerPort(listener)),
                        new AmqpChannelInitializer(amqpConfig, amqpBrokerService));
                } else {
                    log.error("Amqp listener {} not supported. supports {} and {}",
                        listener, PLAINTEXT_PREFIX, SSL_PREFIX);
                }
            }

            return builder.build();
        } catch (Exception e){
            log.error("AmqpProtocolHandler newChannelInitializers failed with", e);
            return null;
        }
    }

    @Override
    public void close() {
<<<<<<< HEAD
        webServer.destroy();
=======
        try {
            webServer.stop();
        } catch (Exception e) {
            log.error("Failed to stop web server for aop", e);
        }
>>>>>>> 555e8c2a
    }

    public static int getListenerPort(String listener) {
        checkState(listener.matches(LISTENER_PATTEN), "listener not match patten");

        int lastIndex = listener.lastIndexOf(':');
        return Integer.parseInt(listener.substring(lastIndex + 1));
    }

    public static String getAppliedAmqpListeners(AmqpServiceConfiguration configuration) {
        String amqpListeners = configuration.getAmqpListeners();
        if (amqpListeners == null) {
            String fullyHostName = ServiceConfigurationUtils.unsafeLocalhostResolve();
            return amqpUrl(fullyHostName, 5672);
        }
        return amqpListeners;
    }

    public static String amqpUrl(String host, int port) {
        return String.format("amqp://%s:%d", host, port);
    }
}<|MERGE_RESOLUTION|>--- conflicted
+++ resolved
@@ -130,13 +130,8 @@
         context.setContextPath("/api");
         context.setAttribute("aop", this);
 
-<<<<<<< HEAD
-        Server jettyServer = new Server(port);
-        jettyServer.setHandler(context);
-=======
         webServer = new Server(port);
         webServer.setHandler(context);
->>>>>>> 555e8c2a
 
         ServletHolder jerseyServlet = context.addServlet(ServletContainer.class, "/*");
         jerseyServlet.setInitOrder(0);
@@ -145,11 +140,7 @@
                 "jersey.config.server.provider.packages", "io.streamnative.pulsar.handlers.amqp.admin");
 
         try {
-<<<<<<< HEAD
-            jettyServer.start();
-=======
             webServer.start();
->>>>>>> 555e8c2a
         } catch (Exception e) {
             log.error("Failed to start web service for aop", e);
         }
@@ -189,15 +180,11 @@
 
     @Override
     public void close() {
-<<<<<<< HEAD
-        webServer.destroy();
-=======
         try {
             webServer.stop();
         } catch (Exception e) {
             log.error("Failed to stop web server for aop", e);
         }
->>>>>>> 555e8c2a
     }
 
     public static int getListenerPort(String listener) {
