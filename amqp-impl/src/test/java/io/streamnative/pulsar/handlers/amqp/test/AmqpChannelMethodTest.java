--- conflicted
+++ resolved
@@ -13,14 +13,11 @@
  */
 package io.streamnative.pulsar.handlers.amqp.test;
 
-<<<<<<< HEAD
 import io.streamnative.pulsar.handlers.amqp.AmqpChannel;
 import io.streamnative.pulsar.handlers.amqp.AmqpConsumer;
 import io.streamnative.pulsar.handlers.amqp.UnacknowledgedMessageMap;
 import java.net.SocketAddress;
-=======
 import io.streamnative.pulsar.handlers.amqp.ExchangeTopicManager;
->>>>>>> d08fc00f
 import java.util.ArrayList;
 import java.util.Collections;
 import java.util.List;
@@ -293,7 +290,6 @@
         props.setContentType("text/html");
         props.setTimestamp(System.currentTimeMillis());
         props.setHeaders(FieldTableFactory.createFieldTable(Collections.singletonMap("Test", "MST")));
-        //props.set
 
         ContentHeaderBody headerBody = new ContentHeaderBody(props, contentBytes.length);
         ContentHeaderBody.createAMQFrame(1, props, contentBytes.length).writePayload(toServerSender);
